import { Options } from './types'
import RRule, { DEFAULT_OPTIONS } from './rrule'
<<<<<<< HEAD
import { includes, isPresent, isArray, isNumber, toArray } from './helpers'
import Weekday from './weekday'
=======
import { includes, isPresent, isArray, isNumber } from './helpers'
import { Weekday } from './weekday'
>>>>>>> 977dfb3b
import dateutil from './dateutil'

export function optionsToString (options: Partial<Options>) {
  const pairs: string[][] = []
  const keys: (keyof Options)[] = Object.keys(options) as (keyof Options)[]
  const defaultKeys = Object.keys(DEFAULT_OPTIONS)

  for (let i = 0; i < keys.length; i++) {
    if (keys[i] === 'tzid') continue
    if (!includes(defaultKeys, keys[i])) continue

    let key = keys[i].toUpperCase()
    const value: any = options[keys[i]]
    let outValue: string = ''

    if (!isPresent(value) || (isArray(value) && !value.length)) continue

    switch (key) {
      case 'FREQ':
        outValue = RRule.FREQUENCIES[options.freq!]
        break
      case 'WKST':
        if (isNumber(value)) {
          outValue = new Weekday(value).toString()
        } else {
          outValue = value.toString()
        }
        break
      case 'BYWEEKDAY':
          /*
          NOTE: BYWEEKDAY is a special case.
          RRule() deconstructs the rule.options.byweekday array
          into an array of Weekday arguments.
          On the other hand, rule.origOptions is an array of Weekdays.
          We need to handle both cases here.
          It might be worth change RRule to keep the Weekdays.

          Also, BYWEEKDAY (used by RRule) vs. BYDAY (RFC)

          */
        key = 'BYDAY'
        const arrayValue = toArray(value) as (Weekday | number[] | number)[]
        outValue = toArray<Weekday | number[] | number>(value).map(wday => {
          if (wday instanceof Weekday) {
            return wday
          } else if (isArray(wday)) {
            return new Weekday(wday[0], wday[1])
          } else {
            return new Weekday(wday)
          }
        }).toString()

        break
      case 'DTSTART':
      case 'UNTIL':
        outValue = dateutil.timeToUntilString(value, !options.tzid)
        if (options.tzid) {
          outValue = `;TZID=${options.tzid}:${outValue}`
        }
        break
      default:
        if (isArray(value)) {
          const strValues: string[] = []
          for (let j = 0; j < value.length; j++) {
            strValues[j] = String(value[j])
          }
          outValue = strValues.toString()
        } else {
          outValue = String(value)
        }
    }

    pairs.push([key, outValue])
  }

  const strings = []
  for (let i = 0; i < pairs.length; i++) {
    const [key, value] = pairs[i]
    if (value.indexOf(';') === 0) {
      strings.push(`${key}${value}`)
    } else {
      strings.push(`${key}=${value.toString()}`)
    }
  }
  return strings.join(';')
}<|MERGE_RESOLUTION|>--- conflicted
+++ resolved
@@ -1,12 +1,7 @@
 import { Options } from './types'
 import RRule, { DEFAULT_OPTIONS } from './rrule'
-<<<<<<< HEAD
 import { includes, isPresent, isArray, isNumber, toArray } from './helpers'
-import Weekday from './weekday'
-=======
-import { includes, isPresent, isArray, isNumber } from './helpers'
 import { Weekday } from './weekday'
->>>>>>> 977dfb3b
 import dateutil from './dateutil'
 
 export function optionsToString (options: Partial<Options>) {
