(function webpackUniversalModuleDefinition(root, factory) {
	if(typeof exports === 'object' && typeof module === 'object')
		module.exports = factory();
	else if(typeof define === 'function' && define.amd)
		define([], factory);
	else if(typeof exports === 'object')
		exports["rrule"] = factory();
	else
		root["rrule"] = factory();
})(typeof self !== 'undefined' ? self : this, function() {
return /******/ (function(modules) { // webpackBootstrap
/******/ 	// The module cache
/******/ 	var installedModules = {};
/******/
/******/ 	// The require function
/******/ 	function __webpack_require__(moduleId) {
/******/
/******/ 		// Check if module is in cache
/******/ 		if(installedModules[moduleId]) {
/******/ 			return installedModules[moduleId].exports;
/******/ 		}
/******/ 		// Create a new module (and put it into the cache)
/******/ 		var module = installedModules[moduleId] = {
/******/ 			i: moduleId,
/******/ 			l: false,
/******/ 			exports: {}
/******/ 		};
/******/
/******/ 		// Execute the module function
/******/ 		modules[moduleId].call(module.exports, module, module.exports, __webpack_require__);
/******/
/******/ 		// Flag the module as loaded
/******/ 		module.l = true;
/******/
/******/ 		// Return the exports of the module
/******/ 		return module.exports;
/******/ 	}
/******/
/******/
/******/ 	// expose the modules object (__webpack_modules__)
/******/ 	__webpack_require__.m = modules;
/******/
/******/ 	// expose the module cache
/******/ 	__webpack_require__.c = installedModules;
/******/
/******/ 	// define getter function for harmony exports
/******/ 	__webpack_require__.d = function(exports, name, getter) {
/******/ 		if(!__webpack_require__.o(exports, name)) {
/******/ 			Object.defineProperty(exports, name, { enumerable: true, get: getter });
/******/ 		}
/******/ 	};
/******/
/******/ 	// define __esModule on exports
/******/ 	__webpack_require__.r = function(exports) {
/******/ 		if(typeof Symbol !== 'undefined' && Symbol.toStringTag) {
/******/ 			Object.defineProperty(exports, Symbol.toStringTag, { value: 'Module' });
/******/ 		}
/******/ 		Object.defineProperty(exports, '__esModule', { value: true });
/******/ 	};
/******/
/******/ 	// create a fake namespace object
/******/ 	// mode & 1: value is a module id, require it
/******/ 	// mode & 2: merge all properties of value into the ns
/******/ 	// mode & 4: return value when already ns object
/******/ 	// mode & 8|1: behave like require
/******/ 	__webpack_require__.t = function(value, mode) {
/******/ 		if(mode & 1) value = __webpack_require__(value);
/******/ 		if(mode & 8) return value;
/******/ 		if((mode & 4) && typeof value === 'object' && value && value.__esModule) return value;
/******/ 		var ns = Object.create(null);
/******/ 		__webpack_require__.r(ns);
/******/ 		Object.defineProperty(ns, 'default', { enumerable: true, value: value });
/******/ 		if(mode & 2 && typeof value != 'string') for(var key in value) __webpack_require__.d(ns, key, function(key) { return value[key]; }.bind(null, key));
/******/ 		return ns;
/******/ 	};
/******/
/******/ 	// getDefaultExport function for compatibility with non-harmony modules
/******/ 	__webpack_require__.n = function(module) {
/******/ 		var getter = module && module.__esModule ?
/******/ 			function getDefault() { return module['default']; } :
/******/ 			function getModuleExports() { return module; };
/******/ 		__webpack_require__.d(getter, 'a', getter);
/******/ 		return getter;
/******/ 	};
/******/
/******/ 	// Object.prototype.hasOwnProperty.call
/******/ 	__webpack_require__.o = function(object, property) { return Object.prototype.hasOwnProperty.call(object, property); };
/******/
/******/ 	// __webpack_public_path__
/******/ 	__webpack_require__.p = "";
/******/
/******/
/******/ 	// Load entry module and return exports
/******/ 	return __webpack_require__(__webpack_require__.s = 4);
/******/ })
/************************************************************************/
/******/ ([
/* 0 */
/***/ (function(module, exports, __webpack_require__) {

"use strict";


var _createClass = function () { function defineProperties(target, props) { for (var i = 0; i < props.length; i++) { var descriptor = props[i]; descriptor.enumerable = descriptor.enumerable || false; descriptor.configurable = true; if ("value" in descriptor) descriptor.writable = true; Object.defineProperty(target, descriptor.key, descriptor); } } return function (Constructor, protoProps, staticProps) { if (protoProps) defineProperties(Constructor.prototype, protoProps); if (staticProps) defineProperties(Constructor, staticProps); return Constructor; }; }();

function _classCallCheck(instance, Constructor) { if (!(instance instanceof Constructor)) { throw new TypeError("Cannot call a class as a function"); } }

Object.defineProperty(exports, "__esModule", { value: true });
var WDAYS = ['MO', 'TU', 'WE', 'TH', 'FR', 'SA', 'SU'];
// =============================================================================
// Weekday
// =============================================================================

var Weekday = function () {
    function Weekday(weekday, n) {
        _classCallCheck(this, Weekday);

        if (n === 0) throw new Error("Can't create weekday with n == 0");
        this.weekday = weekday;
        this.n = n;
    }
    // __call__ - Cannot call the object directly, do it through
    // e.g. RRule.TH.nth(-1) instead,


    _createClass(Weekday, [{
        key: "nth",
        value: function nth(n) {
            return this.n === n ? this : new Weekday(this.weekday, n);
        }
        // __eq__

    }, {
        key: "equals",
        value: function equals(other) {
            return this.weekday === other.weekday && this.n === other.n;
        }
        // __repr__

    }, {
        key: "toString",
        value: function toString() {
            var s = WDAYS[this.weekday];
            if (this.n) s = (this.n > 0 ? '+' : '') + String(this.n) + s;
            return s;
        }
    }, {
        key: "getJsWeekday",
        value: function getJsWeekday() {
            return this.weekday === 6 ? 0 : this.weekday + 1;
        }
    }]);

    return Weekday;
}();

exports.default = Weekday;
//# sourceMappingURL=weekday.js.map

/***/ }),
/* 1 */
/***/ (function(module, exports, __webpack_require__) {

"use strict";


var _createClass = function () { function defineProperties(target, props) { for (var i = 0; i < props.length; i++) { var descriptor = props[i]; descriptor.enumerable = descriptor.enumerable || false; descriptor.configurable = true; if ("value" in descriptor) descriptor.writable = true; Object.defineProperty(target, descriptor.key, descriptor); } } return function (Constructor, protoProps, staticProps) { if (protoProps) defineProperties(Constructor.prototype, protoProps); if (staticProps) defineProperties(Constructor, staticProps); return Constructor; }; }();

function _classCallCheck(instance, Constructor) { if (!(instance instanceof Constructor)) { throw new TypeError("Cannot call a class as a function"); } }

Object.defineProperty(exports, "__esModule", { value: true });
/**
 * General date-related utilities.
 * Also handles several incompatibilities between JavaScript and Python
 *
 */
var dateutil;
(function (dateutil) {
    dateutil.MONTH_DAYS = [31, 28, 31, 30, 31, 30, 31, 31, 30, 31, 30, 31];
    /**
     * Number of milliseconds of one day
     */
    dateutil.ONE_DAY = 1000 * 60 * 60 * 24;
    /**
     * @see: <http://docs.python.org/library/datetime.html#datetime.MAXYEAR>
     */
    dateutil.MAXYEAR = 9999;
    /**
     * Python uses 1-Jan-1 as the base for calculating ordinals but we don't
     * want to confuse the JS engine with milliseconds > Number.MAX_NUMBER,
     * therefore we use 1-Jan-1970 instead
     */
    dateutil.ORDINAL_BASE = new Date(1970, 0, 1);
    /**
     * Python: MO-SU: 0 - 6
     * JS: SU-SAT 0 - 6
     */
    dateutil.PY_WEEKDAYS = [6, 0, 1, 2, 3, 4, 5];
    /**
     * py_date.timetuple()[7]
     */
    dateutil.getYearDay = function (date) {
        var dateNoTime = new Date(date.getFullYear(), date.getMonth(), date.getDate());
        return Math.ceil((dateNoTime.valueOf() - new Date(date.getFullYear(), 0, 1).valueOf()) / dateutil.ONE_DAY) + 1;
    };
    dateutil.isLeapYear = function (year) {
        return year % 4 === 0 && year % 100 !== 0 || year % 400 === 0;
    };
    /**
     * @return {Number} the date's timezone offset in ms
     */
    dateutil.tzOffset = function (date) {
        return date.getTimezoneOffset() * 60 * 1000;
    };
    /**
     * @see: <http://www.mcfedries.com/JavaScript/DaysBetween.asp>
     */
    dateutil.daysBetween = function (date1, date2) {
        // The number of milliseconds in one day
        // Convert both dates to milliseconds
        var date1ms = date1.getTime() - dateutil.tzOffset(date1);
        var date2ms = date2.getTime() - dateutil.tzOffset(date2);
        // Calculate the difference in milliseconds
        var differencems = date1ms - date2ms;
        // Convert back to days and return
        return Math.round(differencems / dateutil.ONE_DAY);
    };
    /**
     * @see: <http://docs.python.org/library/datetime.html#datetime.date.toordinal>
     */
    dateutil.toOrdinal = function (date) {
        return dateutil.daysBetween(date, dateutil.ORDINAL_BASE);
    };
    /**
     * @see - <http://docs.python.org/library/datetime.html#datetime.date.fromordinal>
     */
    dateutil.fromOrdinal = function (ordinal) {
        return new Date(dateutil.ORDINAL_BASE.getTime() + ordinal * dateutil.ONE_DAY);
    };
    dateutil.getMonthDays = function (date) {
        var month = date.getMonth();
        return month === 1 && dateutil.isLeapYear(date.getFullYear()) ? 29 : dateutil.MONTH_DAYS[month];
    };
    /**
     * @return {Number} python-like weekday
     */
    dateutil.getWeekday = function (date) {
        return dateutil.PY_WEEKDAYS[date.getDay()];
    };
    /**
     * @see: <http://docs.python.org/library/calendar.html#calendar.monthrange>
     */
    dateutil.monthRange = function (year, month) {
        var date = new Date(year, month, 1);
        return [dateutil.getWeekday(date), dateutil.getMonthDays(date)];
    };
    /**
     * @see: <http://docs.python.org/library/datetime.html#datetime.datetime.combine>
     */
    dateutil.combine = function (date, time) {
        time = time || date;
        return new Date(date.getFullYear(), date.getMonth(), date.getDate(), time.getHours(), time.getMinutes(), time.getSeconds(), time.getMilliseconds());
    };
    dateutil.clone = function (date) {
        var dolly = new Date(date.getTime());
        return dolly;
    };
    dateutil.cloneDates = function (dates) {
        var clones = [];
        for (var i = 0; i < dates.length; i++) {
            clones.push(dateutil.clone(dates[i]));
        }
        return clones;
    };
    /**
     * Sorts an array of Date or dateutil.Time objects
     */
    dateutil.sort = function (dates) {
        dates.sort(function (a, b) {
            return a.getTime() - b.getTime();
        });
    };
    dateutil.timeToUntilString = function (time) {
        var comp = void 0;
        var date = new Date(time);
        var comps = [date.getUTCFullYear(), date.getUTCMonth() + 1, date.getUTCDate(), 'T', date.getUTCHours(), date.getUTCMinutes(), date.getUTCSeconds(), 'Z'];
        for (var i = 0; i < comps.length; i++) {
            comp = comps[i];
            if (!/[TZ]/.test(comp.toString()) && comp < 10) {
                comps[i] = '0' + String(comp);
            }
        }
        return comps.join('');
    };
    dateutil.untilStringToDate = function (until) {
        var re = /^(\d{4})(\d{2})(\d{2})(T(\d{2})(\d{2})(\d{2})Z?)?$/;
        var bits = re.exec(until);
        if (!bits) throw new Error('Invalid UNTIL value: ' + until);
        return new Date(Date.UTC(parseInt(bits[1], 10), parseInt(bits[2], 10) - 1, parseInt(bits[3], 10), parseInt(bits[5], 10) || 0, parseInt(bits[6], 10) || 0, parseInt(bits[7], 10) || 0));
    };

    var Time = function () {
        function Time(hour, minute, second, millisecond) {
            _classCallCheck(this, Time);

            this.hour = hour;
            this.minute = minute;
            this.second = second;
            this.millisecond = millisecond || 0;
        }

        _createClass(Time, [{
            key: "getHours",
            value: function getHours() {
                return this.hour;
            }
        }, {
            key: "getMinutes",
            value: function getMinutes() {
                return this.minute;
            }
        }, {
            key: "getSeconds",
            value: function getSeconds() {
                return this.second;
            }
        }, {
            key: "getMilliseconds",
            value: function getMilliseconds() {
                return this.millisecond;
            }
        }, {
            key: "getTime",
            value: function getTime() {
                return (this.hour * 60 * 60 + this.minute * 60 + this.second) * 1000 + this.millisecond;
            }
        }]);

        return Time;
    }();

    dateutil.Time = Time;
})(dateutil = exports.dateutil || (exports.dateutil = {}));
exports.default = dateutil;
//# sourceMappingURL=dateutil.js.map

/***/ }),
/* 2 */
/***/ (function(module, exports, __webpack_require__) {

"use strict";

// =============================================================================
// Helper functions
// =============================================================================

Object.defineProperty(exports, "__esModule", { value: true });
exports.isBlank = function (value) {
    return value === null || typeof value === 'undefined';
};
/**
 * Simplified version of python's range()
 */
exports.range = function (start) {
    var end = arguments.length > 1 && arguments[1] !== undefined ? arguments[1] : start;

    if (arguments.length === 1) {
        end = start;
        start = 0;
    }
    var rang = [];
    for (var i = start; i < end; i++) {
        rang.push(i);
    }return rang;
};
exports.clone = function (array) {
    return [].concat(array);
};
exports.repeat = function (value, times) {
    var i = 0;
    var array = [];
    if (value instanceof Array) {
        for (; i < times; i++) {
            array[i] = [].concat(value);
        }
    } else {
        for (; i < times; i++) {
            array[i] = value;
        }
    }
    return array;
};
/**
 * Python like split
 */
exports.split = function (str, sep, num) {
    var splits = str.split(sep);
    return num ? splits.slice(0, num).concat([splits.slice(num).join(sep)]) : splits;
};
/**
 * closure/goog/math/math.js:modulo
 * Copyright 2006 The Closure Library Authors.
 * The % operator in JavaScript returns the remainder of a / b, but differs from
 * some other languages in that the result will have the same sign as the
 * dividend. For example, -1 % 8 == -1, whereas in some other languages
 * (such as Python) the result would be 7. This function emulates the more
 * correct modulo behavior, which is useful for certain applications such as
 * calculating an offset index in a circular list.
 *
 * @param {number} a The dividend.
 * @param {number} b The divisor.
 * @return {number} a % b where the result is between 0 and b (either 0 <= x < b
 *     or b < x <= 0, depending on the sign of b).
 */
exports.pymod = function (a, b) {
    var r = a % b;
    // If r and b differ in sign, add b to wrap the result to the correct sign.
    return r * b < 0 ? r + b : r;
};
/**
 * @see: <http://docs.python.org/library/functions.html#divmod>
 */
exports.divmod = function (a, b) {
    return { div: Math.floor(a / b), mod: exports.pymod(a, b) };
};
/**
 * Python-like boolean
 * @return {Boolean} value of an object/primitive, taking into account
 * the fact that in Python an empty list's/tuple's
 * boolean value is False, whereas in JS it's true
 */
exports.notEmpty = function (obj) {
    return !exports.isBlank(obj) && obj.length !== 0;
};
/**
 * Return true if a value is in an array
 */
exports.contains = function (arr, val) {
    return arr.indexOf(val) !== -1;
};
//# sourceMappingURL=helpers.js.map

/***/ }),
/* 3 */
/***/ (function(module, exports, __webpack_require__) {

"use strict";


var _slicedToArray = function () { function sliceIterator(arr, i) { var _arr = []; var _n = true; var _d = false; var _e = undefined; try { for (var _i = arr[Symbol.iterator](), _s; !(_n = (_s = _i.next()).done); _n = true) { _arr.push(_s.value); if (i && _arr.length === i) break; } } catch (err) { _d = true; _e = err; } finally { try { if (!_n && _i["return"]) _i["return"](); } finally { if (_d) throw _e; } } return _arr; } return function (arr, i) { if (Array.isArray(arr)) { return arr; } else if (Symbol.iterator in Object(arr)) { return sliceIterator(arr, i); } else { throw new TypeError("Invalid attempt to destructure non-iterable instance"); } }; }();

var _createClass = function () { function defineProperties(target, props) { for (var i = 0; i < props.length; i++) { var descriptor = props[i]; descriptor.enumerable = descriptor.enumerable || false; descriptor.configurable = true; if ("value" in descriptor) descriptor.writable = true; Object.defineProperty(target, descriptor.key, descriptor); } } return function (Constructor, protoProps, staticProps) { if (protoProps) defineProperties(Constructor.prototype, protoProps); if (staticProps) defineProperties(Constructor, staticProps); return Constructor; }; }();

function _defineProperty(obj, key, value) { if (key in obj) { Object.defineProperty(obj, key, { value: value, enumerable: true, configurable: true, writable: true }); } else { obj[key] = value; } return obj; }

function _classCallCheck(instance, Constructor) { if (!(instance instanceof Constructor)) { throw new TypeError("Cannot call a class as a function"); } }

Object.defineProperty(exports, "__esModule", { value: true });
var weekday_1 = __webpack_require__(0);
var dateutil_1 = __webpack_require__(1);
var iterinfo_1 = __webpack_require__(9);
var helpers_1 = __webpack_require__(2);
var iterresult_1 = __webpack_require__(7);
var callbackiterresult_1 = __webpack_require__(11);
var types_1 = __webpack_require__(5);
var parseoptions_1 = __webpack_require__(12);
var parsestring_1 = __webpack_require__(13);
var getnlp = function getnlp() {
    // Lazy, runtime import to avoid circular refs.
    if (!getnlp._nlp) {
        getnlp._nlp = __webpack_require__(14);
    }
    return getnlp._nlp;
};
// =============================================================================
// RRule
// =============================================================================
exports.DEFAULT_OPTIONS = {
    freq: types_1.Frequency.YEARLY,
    dtstart: null,
    interval: 1,
    wkst: types_1.Days.MO,
    count: null,
    until: null,
    bysetpos: null,
    bymonth: null,
    bymonthday: null,
    bynmonthday: null,
    byyearday: null,
    byweekno: null,
    byweekday: null,
    bynweekday: null,
    byhour: null,
    byminute: null,
    bysecond: null,
    byeaster: null
};
exports.defaultKeys = Object.keys(exports.DEFAULT_OPTIONS);
/**
 *
 * @param {Options?} options - see <http://labix.org/python-dateutil/#head-cf004ee9a75592797e076752b2a889c10f445418>
 *        The only required option is `freq`, one of RRule.YEARLY, RRule.MONTHLY, ...
 * @constructor
 */

var RRule = function () {
    function RRule() {
        var options = arguments.length > 0 && arguments[0] !== undefined ? arguments[0] : {};
        var noCache = arguments.length > 1 && arguments[1] !== undefined ? arguments[1] : false;

        _classCallCheck(this, RRule);

        // RFC string
        this._string = null;
        this._cache = noCache ? null : {
            all: false,
            before: [],
            after: [],
            between: []
        };
        // used by toString()
        this.origOptions = parseoptions_1.initializeOptions(options);

        var _parseoptions_1$parse = parseoptions_1.parseOptions(options),
            parsedOptions = _parseoptions_1$parse.parsedOptions,
            timeset = _parseoptions_1$parse.timeset;

        this.options = parsedOptions;
        this.timeset = timeset;
    }

    _createClass(RRule, [{
<<<<<<< HEAD
=======
        key: "initializeOptions",
        value: function initializeOptions(options) {
            var _this = this;

            var invalid = [];
            var keys = Object.keys(options);
            var initializedOptions = {};
            // Shallow copy for options and origOptions and check for invalid
            keys.forEach(function (key) {
                initializedOptions[key] = options[key];
                if (!helpers_1.contains(_this.defaultKeys, key)) invalid.push(key);
            });
            if (invalid.length) {
                throw new Error('Invalid options: ' + invalid.join(', '));
            }
            return initializedOptions;
        }
    }, {
        key: "parseOptions",
        value: function parseOptions(options) {
            var opts = this.initializeOptions(options);
            var keys = Object.keys(options);
            if (!RRule.FREQUENCIES[options.freq] && options.byeaster === null) {
                throw new Error('Invalid frequency: ' + String(options.freq));
            }
            // Merge in default options
            this.defaultKeys.forEach(function (key) {
                if (!helpers_1.contains(keys, key)) opts[key] = RRule.DEFAULT_OPTIONS[key];
            });
            if (opts.byeaster !== null) opts.freq = RRule.YEARLY;
            if (!opts.dtstart) opts.dtstart = new Date(new Date().setMilliseconds(0));
            var millisecondModulo = opts.dtstart.getTime() % 1000;
            if (opts.wkst === null) {
                opts.wkst = RRule.MO.weekday;
            } else if (typeof opts.wkst === 'number') {
                // cool, just keep it like that
            } else {
                opts.wkst = opts.wkst.weekday;
            }
            if (opts.bysetpos !== null) {
                if (typeof opts.bysetpos === 'number') opts.bysetpos = [opts.bysetpos];
                for (var i = 0; i < opts.bysetpos.length; i++) {
                    var v = opts.bysetpos[i];
                    if (v === 0 || !(v >= -366 && v <= 366)) {
                        throw new Error('bysetpos must be between 1 and 366,' + ' or between -366 and -1');
                    }
                }
            }
            if (!(Boolean(opts.byweekno) || helpers_1.notEmpty(opts.byweekno) || helpers_1.notEmpty(opts.byyearday) || Boolean(opts.bymonthday) || helpers_1.notEmpty(opts.bymonthday) || opts.byweekday !== null || opts.byeaster !== null)) {
                switch (opts.freq) {
                    case RRule.YEARLY:
                        if (!opts.bymonth) opts.bymonth = opts.dtstart.getUTCMonth() + 1;
                        opts.bymonthday = opts.dtstart.getUTCDate();
                        break;
                    case RRule.MONTHLY:
                        opts.bymonthday = opts.dtstart.getUTCDate();
                        break;
                    case RRule.WEEKLY:
                        opts.byweekday = [dateutil_1.default.getWeekday(opts.dtstart)];
                        break;
                }
            }
            // bymonth
            if (opts.bymonth !== null && !(opts.bymonth instanceof Array)) {
                opts.bymonth = [opts.bymonth];
            }
            // byyearday
            if (opts.byyearday !== null && !(opts.byyearday instanceof Array)) {
                opts.byyearday = [opts.byyearday];
            }
            // bymonthday
            if (opts.bymonthday === null) {
                opts.bymonthday = [];
                opts.bynmonthday = [];
            } else if (opts.bymonthday instanceof Array) {
                var bymonthday = [];
                var bynmonthday = [];
                for (var _i = 0; _i < opts.bymonthday.length; _i++) {
                    var _v = opts.bymonthday[_i];
                    if (_v > 0) {
                        bymonthday.push(_v);
                    } else if (_v < 0) {
                        bynmonthday.push(_v);
                    }
                }
                opts.bymonthday = bymonthday;
                opts.bynmonthday = bynmonthday;
            } else {
                if (opts.bymonthday < 0) {
                    opts.bynmonthday = [opts.bymonthday];
                    opts.bymonthday = [];
                } else {
                    opts.bynmonthday = [];
                    opts.bymonthday = [opts.bymonthday];
                }
            }
            // byweekno
            if (opts.byweekno !== null && !(opts.byweekno instanceof Array)) {
                opts.byweekno = [opts.byweekno];
            }
            // byweekday / bynweekday
            if (opts.byweekday === null) {
                opts.bynweekday = null;
            } else if (typeof opts.byweekday === 'number') {
                opts.byweekday = [opts.byweekday];
                opts.bynweekday = null;
            } else if (opts.byweekday instanceof weekday_1.default) {
                if (!opts.byweekday.n || opts.freq > RRule.MONTHLY) {
                    opts.byweekday = [opts.byweekday.weekday];
                    opts.bynweekday = null;
                } else {
                    opts.bynweekday = [[opts.byweekday.weekday, opts.byweekday.n]];
                    opts.byweekday = null;
                }
            } else {
                var byweekday = [];
                var bynweekday = [];
                for (var _i2 = 0; _i2 < opts.byweekday.length; _i2++) {
                    var wday = opts.byweekday[_i2];
                    if (typeof wday === 'number') {
                        byweekday.push(wday);
                        continue;
                    }
                    var wd = wday;
                    if (!wd.n || opts.freq > RRule.MONTHLY) {
                        byweekday.push(wd.weekday);
                    } else {
                        bynweekday.push([wd.weekday, wd.n]);
                    }
                }
                opts.byweekday = helpers_1.notEmpty(byweekday) ? byweekday : null;
                opts.bynweekday = helpers_1.notEmpty(bynweekday) ? bynweekday : null;
            }
            // byhour
            if (opts.byhour === null) {
                opts.byhour = opts.freq < RRule.HOURLY ? [opts.dtstart.getUTCHours()] : null;
            } else if (typeof opts.byhour === 'number') {
                opts.byhour = [opts.byhour];
            }
            // byminute
            if (opts.byminute === null) {
                opts.byminute = opts.freq < RRule.MINUTELY ? [opts.dtstart.getUTCMinutes()] : null;
            } else if (typeof opts.byminute === 'number') {
                opts.byminute = [opts.byminute];
            }
            // bysecond
            if (opts.bysecond === null) {
                opts.bysecond = opts.freq < RRule.SECONDLY ? [opts.dtstart.getUTCSeconds()] : null;
            } else if (typeof opts.bysecond === 'number') {
                opts.bysecond = [opts.bysecond];
            }
            if (opts.freq >= RRule.HOURLY) {
                this.timeset = null;
            } else {
                this.timeset = [];
                for (var _i3 = 0; _i3 < opts.byhour.length; _i3++) {
                    var hour = opts.byhour[_i3];
                    for (var j = 0; j < opts.byminute.length; j++) {
                        var minute = opts.byminute[j];
                        for (var k = 0; k < opts.bysecond.length; k++) {
                            var second = opts.bysecond[k];
                            // python:
                            // datetime.time(hour, minute, second,
                            // tzinfo=self._tzinfo))
                            this.timeset.push(new dateutil_1.default.Time(hour, minute, second, millisecondModulo));
                        }
                    }
                }
                dateutil_1.default.sort(this.timeset);
            }
            return opts;
        }
    }, {
>>>>>>> 88b98f36
        key: "all",

        /**
         * @param {Function} iterator - optional function that will be called
         *                   on each date that is added. It can return false
         *                   to stop the iteration.
         * @return Array containing all recurrences.
         */
        value: function all(iterator) {
            if (iterator) {
                return this._iter(new callbackiterresult_1.default('all', {}, iterator));
            } else {
                var result = this._cacheGet('all');
                if (result === false) {
                    result = this._iter(new iterresult_1.default('all', {}));
                    this._cacheAdd('all', result);
                }
                return result;
            }
        }
        /**
         * Returns all the occurrences of the rrule between after and before.
         * The inc keyword defines what happens if after and/or before are
         * themselves occurrences. With inc == True, they will be included in the
         * list, if they are found in the recurrence set.
         * @return Array
         */

    }, {
        key: "between",
        value: function between(after, before) {
            var inc = arguments.length > 2 && arguments[2] !== undefined ? arguments[2] : false;
            var iterator = arguments[3];

            var args = {
                before: before,
                after: after,
                inc: inc
            };
            if (iterator) {
                return this._iter(new callbackiterresult_1.default('between', args, iterator));
            }
            var result = this._cacheGet('between', args);
            if (result === false) {
                result = this._iter(new iterresult_1.default('between', args));
                this._cacheAdd('between', result, args);
            }
            return result;
        }
        /**
         * Returns the last recurrence before the given datetime instance.
         * The inc keyword defines what happens if dt is an occurrence.
         * With inc == True, if dt itself is an occurrence, it will be returned.
         * @return Date or null
         */

    }, {
        key: "before",
        value: function before(dt) {
            var inc = arguments.length > 1 && arguments[1] !== undefined ? arguments[1] : false;

            var args = { dt: dt, inc: inc };
            var result = this._cacheGet('before', args);
            if (result === false) {
                result = this._iter(new iterresult_1.default('before', args));
                this._cacheAdd('before', result, args);
            }
            return result;
        }
        /**
         * Returns the first recurrence after the given datetime instance.
         * The inc keyword defines what happens if dt is an occurrence.
         * With inc == True, if dt itself is an occurrence, it will be returned.
         * @return Date or null
         */

    }, {
        key: "after",
        value: function after(dt) {
            var inc = arguments.length > 1 && arguments[1] !== undefined ? arguments[1] : false;

            var args = { dt: dt, inc: inc };
            var result = this._cacheGet('after', args);
            if (result === false) {
                result = this._iter(new iterresult_1.default('after', args));
                this._cacheAdd('after', result, args);
            }
            return result;
        }
        /**
         * Returns the number of recurrences in this set. It will have go trough
         * the whole recurrence, if this hasn't been done before.
         */

    }, {
        key: "count",
        value: function count() {
            return this.all().length;
        }
        /**
         * Converts the rrule into its string representation
         * @see <http://www.ietf.org/rfc/rfc2445.txt>
         * @return String
         */

    }, {
        key: "toString",
        value: function toString() {
            return RRule.optionsToString(this.origOptions);
        }
        /**
         * Will convert all rules described in nlp:ToText
         * to text.
         */

    }, {
        key: "toText",
        value: function toText(gettext, language) {
            return getnlp().toText(this, gettext, language);
        }
    }, {
        key: "isFullyConvertibleToText",
        value: function isFullyConvertibleToText() {
            return getnlp().isFullyConvertible(this);
        }
        /**
         * @param {String} what - all/before/after/between
         * @param {Array,Date} value - an array of dates, one date, or null
         * @param {Object?} args - _iter arguments
         */

    }, {
        key: "_cacheAdd",
        value: function _cacheAdd(what, value, args) {
            if (!this._cache) return;
            if (value) {
                value = value instanceof Date ? dateutil_1.default.clone(value) : dateutil_1.default.cloneDates(value);
            }
            if (what === 'all') {
                this._cache.all = value;
            } else {
                args._value = value;
                this._cache[what].push(args);
            }
        }
        /**
         * @return false - not in the cache
         *         null  - cached, but zero occurrences (before/after)
         *         Date  - cached (before/after)
         *         []    - cached, but zero occurrences (all/between)
         *         [Date1, DateN] - cached (all/between)
         */

    }, {
        key: "_cacheGet",
        value: function _cacheGet(what, args) {
            if (!this._cache) return false;
            var cached = false;
            var argsKeys = args ? Object.keys(args) : [];
            var findCacheDiff = function findCacheDiff(item) {
                for (var i = 0; i < argsKeys.length; i++) {
                    var key = argsKeys[i];
                    if (String(args[key]) !== String(item[key])) {
                        return true;
                    }
                }
                return false;
            };
            var cachedObject = this._cache[what];
            if (what === 'all') {
                cached = this._cache.all;
            } else if (cachedObject instanceof Array) {
                // Let's see whether we've already called the
                // 'what' method with the same 'args'
                for (var i = 0; i < cachedObject.length; i++) {
                    var item = cachedObject[i];
                    if (argsKeys.length && findCacheDiff(item)) continue;
                    cached = item._value;
                    break;
                }
            }
            if (!cached && this._cache.all) {
                // Not in the cache, but we already know all the occurrences,
                // so we can find the correct dates from the cached ones.
                var iterResult = new iterresult_1.default(what, args);
                for (var _i = 0; _i < this._cache.all.length; _i++) {
                    if (!iterResult.accept(this._cache.all[_i])) break;
                }
                cached = iterResult.getValue();
                this._cacheAdd(what, cached, args);
            }
            return cached instanceof Array ? dateutil_1.default.cloneDates(cached) : cached instanceof Date ? dateutil_1.default.clone(cached) : cached;
        }
        /**
         * @return a RRule instance with the same freq and options
         *          as this one (cache is not cloned)
         */

    }, {
        key: "clone",
        value: function clone() {
            return new RRule(this.origOptions);
        }
    }, {
        key: "_iter",
        value: function _iter(iterResult) {
            var _RRule$YEARLY$RRule$M;

            /* Since JavaScript doesn't have the python's yield operator (<1.7),
                we use the IterResult object that tells us when to stop iterating.
                 */
            var dtstart = this.options.dtstart;
            var dtstartMillisecondModulo = this.options.dtstart.valueOf() % 1000;
            var year = dtstart.getUTCFullYear();
            var month = dtstart.getUTCMonth() + 1;
            var day = dtstart.getUTCDate();
            var hour = dtstart.getUTCHours();
            var minute = dtstart.getUTCMinutes();
            var second = dtstart.getUTCSeconds();
            var weekday = dateutil_1.default.getWeekday(dtstart);
            // Some local variables to speed things up a bit
            var _options = this.options,
                freq = _options.freq,
                interval = _options.interval,
                wkst = _options.wkst,
                until = _options.until,
                bymonth = _options.bymonth,
                byweekno = _options.byweekno,
                byyearday = _options.byyearday,
                byweekday = _options.byweekday,
                byeaster = _options.byeaster,
                bymonthday = _options.bymonthday,
                bynmonthday = _options.bynmonthday,
                bysetpos = _options.bysetpos,
                byhour = _options.byhour,
                byminute = _options.byminute,
                bysecond = _options.bysecond;

            var ii = new iterinfo_1.default(this);
            ii.rebuild(year, month);
            var getdayset = (_RRule$YEARLY$RRule$M = {}, _defineProperty(_RRule$YEARLY$RRule$M, RRule.YEARLY, ii.ydayset), _defineProperty(_RRule$YEARLY$RRule$M, RRule.MONTHLY, ii.mdayset), _defineProperty(_RRule$YEARLY$RRule$M, RRule.WEEKLY, ii.wdayset), _defineProperty(_RRule$YEARLY$RRule$M, RRule.DAILY, ii.ddayset), _defineProperty(_RRule$YEARLY$RRule$M, RRule.HOURLY, ii.ddayset), _defineProperty(_RRule$YEARLY$RRule$M, RRule.MINUTELY, ii.ddayset), _defineProperty(_RRule$YEARLY$RRule$M, RRule.SECONDLY, ii.ddayset), _RRule$YEARLY$RRule$M)[freq];
            var timeset = void 0;
            var gettimeset = void 0;
            if (freq < RRule.HOURLY) {
                timeset = this.timeset;
            } else {
                var _RRule$YEARLY$RRule$M2;

                gettimeset = (_RRule$YEARLY$RRule$M2 = {}, _defineProperty(_RRule$YEARLY$RRule$M2, RRule.YEARLY, ii.ydayset), _defineProperty(_RRule$YEARLY$RRule$M2, RRule.MONTHLY, ii.mdayset), _defineProperty(_RRule$YEARLY$RRule$M2, RRule.WEEKLY, ii.wdayset), _defineProperty(_RRule$YEARLY$RRule$M2, RRule.DAILY, ii.ddayset), _defineProperty(_RRule$YEARLY$RRule$M2, RRule.HOURLY, ii.htimeset), _defineProperty(_RRule$YEARLY$RRule$M2, RRule.MINUTELY, ii.mtimeset), _defineProperty(_RRule$YEARLY$RRule$M2, RRule.SECONDLY, ii.stimeset), _RRule$YEARLY$RRule$M2)[freq];
                if (freq >= RRule.HOURLY && helpers_1.notEmpty(byhour) && !helpers_1.contains(byhour, hour) || freq >= RRule.MINUTELY && helpers_1.notEmpty(byminute) && !helpers_1.contains(byminute, minute) || freq >= RRule.SECONDLY && helpers_1.notEmpty(bysecond) && !helpers_1.contains(bysecond, second)) {
                    timeset = [];
                } else {
                    timeset = gettimeset.call(ii, hour, minute, second, dtstartMillisecondModulo);
                }
            }
            var currentDay = void 0;
            var total = 0;
            var count = this.options.count;
            var dm = void 0;
            var div = void 0;
            var mod = void 0;
            var pos = void 0;
            while (true) {
                // Get dayset with the right frequency
                var _getdayset$call = getdayset.call(ii, year, month, day),
                    _getdayset$call2 = _slicedToArray(_getdayset$call, 3),
                    dayset = _getdayset$call2[0],
                    start = _getdayset$call2[1],
                    end = _getdayset$call2[2];
                // Do the "hard" work ;-)


                var filtered = false;
                for (var dayCounter = start; dayCounter < end; dayCounter++) {
                    currentDay = dayset[dayCounter];
                    filtered = helpers_1.notEmpty(bymonth) && !helpers_1.contains(bymonth, ii.mmask[currentDay]) || helpers_1.notEmpty(byweekno) && !ii.wnomask[currentDay] || helpers_1.notEmpty(byweekday) && !helpers_1.contains(byweekday, ii.wdaymask[currentDay]) || helpers_1.notEmpty(ii.nwdaymask) && !ii.nwdaymask[currentDay] || byeaster !== null && !helpers_1.contains(ii.eastermask, currentDay) || (helpers_1.notEmpty(bymonthday) || helpers_1.notEmpty(bynmonthday)) && !helpers_1.contains(bymonthday, ii.mdaymask[currentDay]) && !helpers_1.contains(bynmonthday, ii.nmdaymask[currentDay]) || helpers_1.notEmpty(byyearday) && (currentDay < ii.yearlen && !helpers_1.contains(byyearday, currentDay + 1) && !helpers_1.contains(byyearday, -ii.yearlen + currentDay) || currentDay >= ii.yearlen && !helpers_1.contains(byyearday, currentDay + 1 - ii.yearlen) && !helpers_1.contains(byyearday, -ii.nextyearlen + currentDay - ii.yearlen));
                    if (filtered) dayset[currentDay] = null;
                }
                // Output results
                if (helpers_1.notEmpty(bysetpos) && helpers_1.notEmpty(timeset)) {
                    var daypos = void 0;
                    var timepos = void 0;
                    var poslist = [];
                    for (var j = 0; j < bysetpos.length; j++) {
                        pos = bysetpos[j];
                        if (pos < 0) {
                            daypos = Math.floor(pos / timeset.length);
                            timepos = helpers_1.pymod(pos, timeset.length);
                        } else {
                            daypos = Math.floor((pos - 1) / timeset.length);
                            timepos = helpers_1.pymod(pos - 1, timeset.length);
                        }
                        try {
                            var tmp = [];
                            for (var k = start; k < end; k++) {
                                var val = dayset[k];
                                if (helpers_1.isBlank(val)) continue;
                                tmp.push(val);
                            }
                            var i = void 0;
                            if (daypos < 0) {
                                // we're trying to emulate python's aList[-n]
                                i = tmp.slice(daypos)[0];
                            } else {
                                i = tmp[daypos];
                            }
                            var time = timeset[timepos];
                            var date = dateutil_1.default.fromOrdinal(ii.yearordinal + i);
                            var res = dateutil_1.default.combine(date, time);
                            // XXX: can this ever be in the array?
                            // - compare the actual date instead?
                            if (!helpers_1.contains(poslist, res)) poslist.push(res);
                            // tslint:disable-next-line:no-empty
                        } catch (e) {}
                    }
                    dateutil_1.default.sort(poslist);
                    for (var _j = 0; _j < poslist.length; _j++) {
                        var _res = poslist[_j];
                        if (until && _res > until) {
                            this._len = total;
                            return iterResult.getValue();
                        } else if (_res >= dtstart) {
                            ++total;
                            if (!iterResult.accept(_res)) {
                                return iterResult.getValue();
                            }
                            if (count) {
                                --count;
                                if (!count) {
                                    this._len = total;
                                    return iterResult.getValue();
                                }
                            }
                        }
                    }
                } else {
                    for (var _j2 = start; _j2 < end; _j2++) {
                        currentDay = dayset[_j2];
                        if (currentDay !== null) {
                            var _date = dateutil_1.default.fromOrdinal(ii.yearordinal + currentDay);
                            for (var _k = 0; _k < timeset.length; _k++) {
                                var _time = timeset[_k];
                                var _res2 = dateutil_1.default.combine(_date, _time);
                                if (until && _res2 > until) {
                                    this._len = total;
                                    return iterResult.getValue();
                                } else if (_res2 >= dtstart) {
                                    ++total;
                                    if (!iterResult.accept(_res2)) {
                                        return iterResult.getValue();
                                    }
                                    if (count) {
                                        --count;
                                        if (!count) {
                                            this._len = total;
                                            return iterResult.getValue();
                                        }
                                    }
                                }
                            }
                        }
                    }
                }
                // Handle frequency and interval
                var fixday = false;
                if (freq === RRule.YEARLY) {
                    year += interval;
                    if (year > dateutil_1.default.MAXYEAR) {
                        this._len = total;
                        return iterResult.getValue();
                    }
                    ii.rebuild(year, month);
                } else if (freq === RRule.MONTHLY) {
                    month += interval;
                    if (month > 12) {
                        div = Math.floor(month / 12);
                        mod = helpers_1.pymod(month, 12);
                        month = mod;
                        year += div;
                        if (month === 0) {
                            month = 12;
                            --year;
                        }
                        if (year > dateutil_1.default.MAXYEAR) {
                            this._len = total;
                            return iterResult.getValue();
                        }
                    }
                    ii.rebuild(year, month);
                } else if (freq === RRule.WEEKLY) {
                    if (wkst > weekday) {
                        day += -(weekday + 1 + (6 - wkst)) + interval * 7;
                    } else {
                        day += -(weekday - wkst) + interval * 7;
                    }
                    weekday = wkst;
                    fixday = true;
                } else if (freq === RRule.DAILY) {
                    day += interval;
                    fixday = true;
                } else if (freq === RRule.HOURLY) {
                    if (filtered) {
                        // Jump to one iteration before next day
                        hour += Math.floor((23 - hour) / interval) * interval;
                    }
                    while (true) {
                        hour += interval;
                        dm = helpers_1.divmod(hour, 24);
                        div = dm.div;
                        mod = dm.mod;
                        if (div) {
                            hour = mod;
                            day += div;
                            fixday = true;
                        }
                        if (!helpers_1.notEmpty(byhour) || helpers_1.contains(byhour, hour)) break;
                    }
                    // @ts-ignore
                    timeset = gettimeset.call(ii, hour, minute, second);
                } else if (freq === RRule.MINUTELY) {
                    if (filtered) {
                        // Jump to one iteration before next day
                        minute += Math.floor((1439 - (hour * 60 + minute)) / interval) * interval;
                    }
                    while (true) {
                        minute += interval;
                        dm = helpers_1.divmod(minute, 60);
                        div = dm.div;
                        mod = dm.mod;
                        if (div) {
                            minute = mod;
                            hour += div;
                            dm = helpers_1.divmod(hour, 24);
                            div = dm.div;
                            mod = dm.mod;
                            if (div) {
                                hour = mod;
                                day += div;
                                fixday = true;
                                filtered = false;
                            }
                        }
                        if ((!helpers_1.notEmpty(byhour) || helpers_1.contains(byhour, hour)) && (!helpers_1.notEmpty(byminute) || helpers_1.contains(byminute, minute))) {
                            break;
                        }
                    }
                    // @ts-ignore
                    timeset = gettimeset.call(ii, hour, minute, second);
                } else if (freq === RRule.SECONDLY) {
                    if (filtered) {
                        // Jump to one iteration before next day
                        second += Math.floor((86399 - (hour * 3600 + minute * 60 + second)) / interval) * interval;
                    }
                    while (true) {
                        second += interval;
                        dm = helpers_1.divmod(second, 60);
                        div = dm.div;
                        mod = dm.mod;
                        if (div) {
                            second = mod;
                            minute += div;
                            dm = helpers_1.divmod(minute, 60);
                            div = dm.div;
                            mod = dm.mod;
                            if (div) {
                                minute = mod;
                                hour += div;
                                dm = helpers_1.divmod(hour, 24);
                                div = dm.div;
                                mod = dm.mod;
                                if (div) {
                                    hour = mod;
                                    day += div;
                                    fixday = true;
                                }
                            }
                        }
                        if ((!helpers_1.notEmpty(byhour) || helpers_1.contains(byhour, hour)) && (!helpers_1.notEmpty(byminute) || helpers_1.contains(byminute, minute)) && (!helpers_1.notEmpty(bysecond) || helpers_1.contains(bysecond, second))) {
                            break;
                        }
                    }
                    // @ts-ignore
                    timeset = gettimeset.call(ii, hour, minute, second);
                }
                if (fixday && day > 28) {
                    var daysinmonth = dateutil_1.default.monthRange(year, month - 1)[1];
                    if (day > daysinmonth) {
                        while (day > daysinmonth) {
                            day -= daysinmonth;
                            ++month;
                            if (month === 13) {
                                month = 1;
                                ++year;
                                if (year > dateutil_1.default.MAXYEAR) {
                                    this._len = total;
                                    return iterResult.getValue();
                                }
                            }
                            daysinmonth = dateutil_1.default.monthRange(year, month - 1)[1];
                        }
                        ii.rebuild(year, month);
                    }
                }
            }
        }
    }], [{
        key: "parseText",
        value: function parseText(text, language) {
            return getnlp().parseText(text, language);
        }
    }, {
        key: "fromText",
        value: function fromText(text, language) {
            return getnlp().fromText(text, language);
        }
    }, {
        key: "parseString",
        value: function parseString(rfcString) {
            return parsestring_1.parseString(rfcString);
        }
    }, {
        key: "fromString",
        value: function fromString(str) {
            return new RRule(RRule.parseString(str) || undefined);
        }
    }, {
        key: "optionsToString",
        value: function optionsToString(options) {
            var pairs = [];
            var keys = Object.keys(options);
            var defaultKeys = Object.keys(exports.DEFAULT_OPTIONS);
            for (var i = 0; i < keys.length; i++) {
                if (!helpers_1.contains(defaultKeys, keys[i])) continue;
                var key = keys[i].toUpperCase();
                var value = options[keys[i]];
                var strValues = [];
                if (helpers_1.isBlank(value) || value instanceof Array && !value.length) continue;
                switch (key) {
                    case 'FREQ':
                        value = RRule.FREQUENCIES[options.freq];
                        break;
                    case 'WKST':
                        if (!(value instanceof weekday_1.default)) {
                            value = new weekday_1.default(value);
                        }
                        break;
                    case 'BYWEEKDAY':
                        /*
                        NOTE: BYWEEKDAY is a special case.
                        RRule() deconstructs the rule.options.byweekday array
                        into an array of Weekday arguments.
                        On the other hand, rule.origOptions is an array of Weekdays.
                        We need to handle both cases here.
                        It might be worth change RRule to keep the Weekdays.
                                   Also, BYWEEKDAY (used by RRule) vs. BYDAY (RFC)
                                   */
                        key = 'BYDAY';
                        if (!(value instanceof Array)) value = [value];
                        for (var j = 0; j < value.length; j++) {
                            var wday = value[j];
                            if (wday instanceof weekday_1.default) {
                                // good
                            } else if (wday instanceof Array) {
                                wday = new weekday_1.default(wday[0], wday[1]);
                            } else {
                                wday = new weekday_1.default(wday);
                            }
                            strValues[j] = wday.toString();
                        }
                        value = strValues;
                        break;
                    case 'DTSTART':
                    case 'UNTIL':
                        value = dateutil_1.default.timeToUntilString(value);
                        break;
                    default:
                        if (value instanceof Array) {
                            for (var _j3 = 0; _j3 < value.length; _j3++) {
                                strValues[_j3] = String(value[_j3]);
                            }
                            value = strValues;
                        } else {
                            value = String(value);
                        }
                }
                pairs.push([key, value]);
            }
            var strings = [];
            for (var _i2 = 0; _i2 < pairs.length; _i2++) {
                var attr = pairs[_i2];
                strings.push(attr[0] + '=' + attr[1].toString());
            }
            return strings.join(';');
        }
    }]);

    return RRule;
}();
// RRule class 'constants'


RRule.FREQUENCIES = ['YEARLY', 'MONTHLY', 'WEEKLY', 'DAILY', 'HOURLY', 'MINUTELY', 'SECONDLY'];
RRule.YEARLY = types_1.Frequency.YEARLY;
RRule.MONTHLY = types_1.Frequency.MONTHLY;
RRule.WEEKLY = types_1.Frequency.WEEKLY;
RRule.DAILY = types_1.Frequency.DAILY;
RRule.HOURLY = types_1.Frequency.HOURLY;
RRule.MINUTELY = types_1.Frequency.MINUTELY;
RRule.SECONDLY = types_1.Frequency.SECONDLY;
RRule.MO = types_1.Days.MO;
RRule.TU = types_1.Days.TU;
RRule.WE = types_1.Days.WE;
RRule.TH = types_1.Days.TH;
RRule.FR = types_1.Days.FR;
RRule.SA = types_1.Days.SA;
RRule.SU = types_1.Days.SU;
exports.default = RRule;
//# sourceMappingURL=rrule.js.map

/***/ }),
/* 4 */
/***/ (function(module, exports, __webpack_require__) {

"use strict";

/*!
 * rrule.js - Library for working with recurrence rules for calendar dates.
 * https://github.com/jakubroztocil/rrule
 *
 * Copyright 2010, Jakub Roztocil and Lars Schoning
 * Licenced under the BSD licence.
 * https://github.com/jakubroztocil/rrule/blob/master/LICENCE
 *
 * Based on:
 * python-dateutil - Extensions to the standard Python datetime module.
 * Copyright (c) 2003-2011 - Gustavo Niemeyer <gustavo@niemeyer.net>
 * Copyright (c) 2012 - Tomi Pieviläinen <tomi.pievilainen@iki.fi>
 * https://github.com/jakubroztocil/rrule/blob/master/LICENCE
 *
 */

Object.defineProperty(exports, "__esModule", { value: true });
var rrule_1 = __webpack_require__(3);
exports.RRule = rrule_1.default;
var rruleset_1 = __webpack_require__(8);
exports.RRuleSet = rruleset_1.default;
var rrulestr_1 = __webpack_require__(17);
var types_1 = __webpack_require__(5);
exports.Frequency = types_1.Frequency;
var weekday_1 = __webpack_require__(0);
exports.Weekday = weekday_1.default;
// =============================================================================
// Export
// =============================================================================
// Only one RRuleStr instance for all rrule string parsing work.
var rruleStr = new rrulestr_1.default();
var rrulestr = function rrulestr() {
  return rruleStr.parse.apply(rruleStr, arguments);
};
exports.rrulestr = rrulestr;
exports.default = rrule_1.default;
//# sourceMappingURL=index.js.map

/***/ }),
<<<<<<< HEAD
/* 5 */
=======
/* 3 */
/***/ (function(module, exports, __webpack_require__) {

"use strict";


var _createClass = function () { function defineProperties(target, props) { for (var i = 0; i < props.length; i++) { var descriptor = props[i]; descriptor.enumerable = descriptor.enumerable || false; descriptor.configurable = true; if ("value" in descriptor) descriptor.writable = true; Object.defineProperty(target, descriptor.key, descriptor); } } return function (Constructor, protoProps, staticProps) { if (protoProps) defineProperties(Constructor.prototype, protoProps); if (staticProps) defineProperties(Constructor, staticProps); return Constructor; }; }();

function _classCallCheck(instance, Constructor) { if (!(instance instanceof Constructor)) { throw new TypeError("Cannot call a class as a function"); } }

Object.defineProperty(exports, "__esModule", { value: true });
/**
 * General date-related utilities.
 * Also handles several incompatibilities between JavaScript and Python
 *
 */
var dateutil;
(function (dateutil) {
    dateutil.MONTH_DAYS = [31, 28, 31, 30, 31, 30, 31, 31, 30, 31, 30, 31];
    /**
     * Number of milliseconds of one day
     */
    dateutil.ONE_DAY = 1000 * 60 * 60 * 24;
    /**
     * @see: <http://docs.python.org/library/datetime.html#datetime.MAXYEAR>
     */
    dateutil.MAXYEAR = 9999;
    /**
     * Python uses 1-Jan-1 as the base for calculating ordinals but we don't
     * want to confuse the JS engine with milliseconds > Number.MAX_NUMBER,
     * therefore we use 1-Jan-1970 instead
     */
    dateutil.ORDINAL_BASE = new Date(1970, 0, 1);
    /**
     * Python: MO-SU: 0 - 6
     * JS: SU-SAT 0 - 6
     */
    dateutil.PY_WEEKDAYS = [6, 0, 1, 2, 3, 4, 5];
    /**
     * py_date.timetuple()[7]
     */
    dateutil.getYearDay = function (date) {
        var dateNoTime = new Date(date.getUTCFullYear(), date.getUTCMonth(), date.getUTCDate());
        return Math.ceil((dateNoTime.valueOf() - new Date(date.getUTCFullYear(), 0, 1).valueOf()) / dateutil.ONE_DAY) + 1;
    };
    dateutil.isLeapYear = function (year) {
        return year % 4 === 0 && year % 100 !== 0 || year % 400 === 0;
    };
    /**
     * @return {Number} the date's timezone offset in ms
     */
    dateutil.tzOffset = function (date) {
        return date.getTimezoneOffset() * 60 * 1000;
    };
    /**
     * @see: <http://www.mcfedries.com/JavaScript/DaysBetween.asp>
     */
    dateutil.daysBetween = function (date1, date2) {
        // The number of milliseconds in one day
        // Convert both dates to milliseconds
        var date1ms = date1.getTime() - dateutil.tzOffset(date1);
        var date2ms = date2.getTime() - dateutil.tzOffset(date2);
        // Calculate the difference in milliseconds
        var differencems = date1ms - date2ms;
        // Convert back to days and return
        return Math.round(differencems / dateutil.ONE_DAY);
    };
    /**
     * @see: <http://docs.python.org/library/datetime.html#datetime.date.toordinal>
     */
    dateutil.toOrdinal = function (date) {
        return dateutil.daysBetween(date, dateutil.ORDINAL_BASE);
    };
    /**
     * @see - <http://docs.python.org/library/datetime.html#datetime.date.fromordinal>
     */
    dateutil.fromOrdinal = function (ordinal) {
        return new Date(dateutil.ORDINAL_BASE.getTime() + ordinal * dateutil.ONE_DAY);
    };
    dateutil.getMonthDays = function (date) {
        var month = date.getUTCMonth();
        return month === 1 && dateutil.isLeapYear(date.getUTCFullYear()) ? 29 : dateutil.MONTH_DAYS[month];
    };
    /**
     * @return {Number} python-like weekday
     */
    dateutil.getWeekday = function (date) {
        return dateutil.PY_WEEKDAYS[date.getUTCDay()];
    };
    /**
     * @see: <http://docs.python.org/library/calendar.html#calendar.monthrange>
     */
    dateutil.monthRange = function (year, month) {
        var date = new Date(year, month, 1);
        return [dateutil.getWeekday(date), dateutil.getMonthDays(date)];
    };
    /**
     * @see: <http://docs.python.org/library/datetime.html#datetime.datetime.combine>
     */
    dateutil.combine = function (date, time) {
        time = time || date;
        return new Date(Date.UTC(date.getUTCFullYear(), date.getUTCMonth(), date.getUTCDate(), time.getHours(), time.getMinutes(), time.getSeconds(), time.getMilliseconds()));
    };
    dateutil.clone = function (date) {
        var dolly = new Date(date.getTime());
        return dolly;
    };
    dateutil.cloneDates = function (dates) {
        var clones = [];
        for (var i = 0; i < dates.length; i++) {
            clones.push(dateutil.clone(dates[i]));
        }
        return clones;
    };
    /**
     * Sorts an array of Date or dateutil.Time objects
     */
    dateutil.sort = function (dates) {
        dates.sort(function (a, b) {
            return a.getTime() - b.getTime();
        });
    };
    dateutil.timeToUntilString = function (time) {
        var comp = void 0;
        var date = new Date(time);
        var comps = [date.getUTCFullYear(), date.getUTCMonth() + 1, date.getUTCDate(), 'T', date.getUTCHours(), date.getUTCMinutes(), date.getUTCSeconds(), 'Z'];
        for (var i = 0; i < comps.length; i++) {
            comp = comps[i];
            if (!/[TZ]/.test(comp.toString()) && comp < 10) {
                comps[i] = '0' + String(comp);
            }
        }
        return comps.join('');
    };
    dateutil.untilStringToDate = function (until) {
        var re = /^(\d{4})(\d{2})(\d{2})(T(\d{2})(\d{2})(\d{2})Z?)?$/;
        var bits = re.exec(until);
        if (!bits) throw new Error('Invalid UNTIL value: ' + until);
        return new Date(Date.UTC(parseInt(bits[1], 10), parseInt(bits[2], 10) - 1, parseInt(bits[3], 10), parseInt(bits[5], 10) || 0, parseInt(bits[6], 10) || 0, parseInt(bits[7], 10) || 0));
    };

    var Time = function () {
        function Time(hour, minute, second, millisecond) {
            _classCallCheck(this, Time);

            this.hour = hour;
            this.minute = minute;
            this.second = second;
            this.millisecond = millisecond || 0;
        }

        _createClass(Time, [{
            key: "getHours",
            value: function getHours() {
                return this.hour;
            }
        }, {
            key: "getMinutes",
            value: function getMinutes() {
                return this.minute;
            }
        }, {
            key: "getSeconds",
            value: function getSeconds() {
                return this.second;
            }
        }, {
            key: "getMilliseconds",
            value: function getMilliseconds() {
                return this.millisecond;
            }
        }, {
            key: "getTime",
            value: function getTime() {
                return (this.hour * 60 * 60 + this.minute * 60 + this.second) * 1000 + this.millisecond;
            }
        }]);

        return Time;
    }();

    dateutil.Time = Time;
})(dateutil = exports.dateutil || (exports.dateutil = {}));
exports.default = dateutil;
//# sourceMappingURL=dateutil.js.map

/***/ }),
/* 4 */
>>>>>>> 88b98f36
/***/ (function(module, exports, __webpack_require__) {

"use strict";


Object.defineProperty(exports, "__esModule", { value: true });
var weekday_1 = __webpack_require__(0);
var Frequency;
(function (Frequency) {
    Frequency[Frequency["YEARLY"] = 0] = "YEARLY";
    Frequency[Frequency["MONTHLY"] = 1] = "MONTHLY";
    Frequency[Frequency["WEEKLY"] = 2] = "WEEKLY";
    Frequency[Frequency["DAILY"] = 3] = "DAILY";
    Frequency[Frequency["HOURLY"] = 4] = "HOURLY";
    Frequency[Frequency["MINUTELY"] = 5] = "MINUTELY";
    Frequency[Frequency["SECONDLY"] = 6] = "SECONDLY";
})(Frequency = exports.Frequency || (exports.Frequency = {}));
exports.Days = {
    MO: new weekday_1.default(0),
    TU: new weekday_1.default(1),
    WE: new weekday_1.default(2),
    TH: new weekday_1.default(3),
    FR: new weekday_1.default(4),
    SA: new weekday_1.default(5),
    SU: new weekday_1.default(6)
};
//# sourceMappingURL=types.js.map

/***/ }),
/* 6 */
/***/ (function(module, exports, __webpack_require__) {

"use strict";

// =============================================================================
// i18n
// =============================================================================

Object.defineProperty(exports, "__esModule", { value: true });
var ENGLISH = {
    dayNames: ['Sunday', 'Monday', 'Tuesday', 'Wednesday', 'Thursday', 'Friday', 'Saturday'],
    monthNames: ['January', 'February', 'March', 'April', 'May', 'June', 'July', 'August', 'September', 'October', 'November', 'December'],
    tokens: {
        'SKIP': /^[ \r\n\t]+|^\.$/,
        'number': /^[1-9][0-9]*/,
        'numberAsText': /^(one|two|three)/i,
        'every': /^every/i,
        'day(s)': /^days?/i,
        'weekday(s)': /^weekdays?/i,
        'week(s)': /^weeks?/i,
        'hour(s)': /^hours?/i,
        'minute(s)': /^minutes?/i,
        'month(s)': /^months?/i,
        'year(s)': /^years?/i,
        'on': /^(on|in)/i,
        'at': /^(at)/i,
        'the': /^the/i,
        'first': /^first/i,
        'second': /^second/i,
        'third': /^third/i,
        'nth': /^([1-9][0-9]*)(\.|th|nd|rd|st)/i,
        'last': /^last/i,
        'for': /^for/i,
        'time(s)': /^times?/i,
        'until': /^(un)?til/i,
        'monday': /^mo(n(day)?)?/i,
        'tuesday': /^tu(e(s(day)?)?)?/i,
        'wednesday': /^we(d(n(esday)?)?)?/i,
        'thursday': /^th(u(r(sday)?)?)?/i,
        'friday': /^fr(i(day)?)?/i,
        'saturday': /^sa(t(urday)?)?/i,
        'sunday': /^su(n(day)?)?/i,
        'january': /^jan(uary)?/i,
        'february': /^feb(ruary)?/i,
        'march': /^mar(ch)?/i,
        'april': /^apr(il)?/i,
        'may': /^may/i,
        'june': /^june?/i,
        'july': /^july?/i,
        'august': /^aug(ust)?/i,
        'september': /^sep(t(ember)?)?/i,
        'october': /^oct(ober)?/i,
        'november': /^nov(ember)?/i,
        'december': /^dec(ember)?/i,
        'comma': /^(,\s*|(and|or)\s*)+/i
    }
};
exports.default = ENGLISH;
//# sourceMappingURL=i18n.js.map

/***/ }),
/* 7 */
/***/ (function(module, exports, __webpack_require__) {

"use strict";


var _createClass = function () { function defineProperties(target, props) { for (var i = 0; i < props.length; i++) { var descriptor = props[i]; descriptor.enumerable = descriptor.enumerable || false; descriptor.configurable = true; if ("value" in descriptor) descriptor.writable = true; Object.defineProperty(target, descriptor.key, descriptor); } } return function (Constructor, protoProps, staticProps) { if (protoProps) defineProperties(Constructor.prototype, protoProps); if (staticProps) defineProperties(Constructor, staticProps); return Constructor; }; }();

function _classCallCheck(instance, Constructor) { if (!(instance instanceof Constructor)) { throw new TypeError("Cannot call a class as a function"); } }

Object.defineProperty(exports, "__esModule", { value: true });
/**
 * This class helps us to emulate python's generators, sorta.
 */

var IterResult = function () {
    function IterResult(method, args) {
        _classCallCheck(this, IterResult);

        this.method = method;
        this.args = args;
        this.minDate = null;
        this.maxDate = null;
        this._result = [];
        if (method === 'between') {
            this.maxDate = args.inc ? args.before : new Date(args.before.getTime() - 1);
            this.minDate = args.inc ? args.after : new Date(args.after.getTime() + 1);
        } else if (method === 'before') {
            this.maxDate = args.inc ? args.dt : new Date(args.dt.getTime() - 1);
        } else if (method === 'after') {
            this.minDate = args.inc ? args.dt : new Date(args.dt.getTime() + 1);
        }
    }
    /**
     * Possibly adds a date into the result.
     *
     * @param {Date} date - the date isn't necessarly added to the result
     *                      list (if it is too late/too early)
     * @return {Boolean} true if it makes sense to continue the iteration
     *                   false if we're done.
     */


    _createClass(IterResult, [{
        key: "accept",
        value: function accept(date) {
            var tooEarly = this.minDate && date < this.minDate;
            var tooLate = this.maxDate && date > this.maxDate;
            if (this.method === 'between') {
                if (tooEarly) return true;
                if (tooLate) return false;
            } else if (this.method === 'before') {
                if (tooLate) return false;
            } else if (this.method === 'after') {
                if (tooEarly) return true;
                this.add(date);
                return false;
            }
            return this.add(date);
        }
        /**
         *
         * @param {Date} date that is part of the result.
         * @return {Boolean} whether we are interested in more values.
         */

    }, {
        key: "add",
        value: function add(date) {
            this._result.push(date);
            return true;
        }
        /**
         * 'before' and 'after' return only one date, whereas 'all'
         * and 'between' an array.
         * @return {Date,Array?}
         */

    }, {
        key: "getValue",
        value: function getValue() {
            var res = this._result;
            switch (this.method) {
                case 'all':
                case 'between':
                    return res;
                case 'before':
                case 'after':
                    return res.length ? res[res.length - 1] : null;
            }
        }
    }, {
        key: "clone",
        value: function clone() {
            return new IterResult(this.method, this.args);
        }
    }]);

    return IterResult;
}();

exports.default = IterResult;
//# sourceMappingURL=iterresult.js.map

/***/ }),
/* 8 */
/***/ (function(module, exports, __webpack_require__) {

"use strict";


var _createClass = function () { function defineProperties(target, props) { for (var i = 0; i < props.length; i++) { var descriptor = props[i]; descriptor.enumerable = descriptor.enumerable || false; descriptor.configurable = true; if ("value" in descriptor) descriptor.writable = true; Object.defineProperty(target, descriptor.key, descriptor); } } return function (Constructor, protoProps, staticProps) { if (protoProps) defineProperties(Constructor.prototype, protoProps); if (staticProps) defineProperties(Constructor, staticProps); return Constructor; }; }();

function _classCallCheck(instance, Constructor) { if (!(instance instanceof Constructor)) { throw new TypeError("Cannot call a class as a function"); } }

function _possibleConstructorReturn(self, call) { if (!self) { throw new ReferenceError("this hasn't been initialised - super() hasn't been called"); } return call && (typeof call === "object" || typeof call === "function") ? call : self; }

function _inherits(subClass, superClass) { if (typeof superClass !== "function" && superClass !== null) { throw new TypeError("Super expression must either be null or a function, not " + typeof superClass); } subClass.prototype = Object.create(superClass && superClass.prototype, { constructor: { value: subClass, enumerable: false, writable: true, configurable: true } }); if (superClass) Object.setPrototypeOf ? Object.setPrototypeOf(subClass, superClass) : subClass.__proto__ = superClass; }

Object.defineProperty(exports, "__esModule", { value: true });
var rrule_1 = __webpack_require__(3);
var dateutil_1 = __webpack_require__(1);
var helpers_1 = __webpack_require__(2);
/**
 *
 * @param {Boolean?} noCache
 *  The same stratagy as RRule on cache, default to false
 * @constructor
 */

var RRuleSet = function (_rrule_1$default) {
    _inherits(RRuleSet, _rrule_1$default);

    function RRuleSet() {
        var noCache = arguments.length > 0 && arguments[0] !== undefined ? arguments[0] : false;

        _classCallCheck(this, RRuleSet);

        var _this = _possibleConstructorReturn(this, (RRuleSet.__proto__ || Object.getPrototypeOf(RRuleSet)).call(this, {}, noCache));

        _this._rrule = [];
        _this._rdate = [];
        _this._exrule = [];
        _this._exdate = [];
        return _this;
    }
    /**
     * Adds an RRule to the set
     *
     * @param {RRule}
     */


    _createClass(RRuleSet, [{
        key: "rrule",
        value: function rrule(_rrule) {
            if (!(_rrule instanceof rrule_1.default)) {
                throw new TypeError(String(_rrule) + ' is not RRule instance');
            }
            if (!helpers_1.contains(this._rrule.map(String), String(_rrule))) {
                this._rrule.push(_rrule);
            }
        }
        /**
         * Adds an RDate to the set
         *
         * @param {Date}
         */

    }, {
        key: "rdate",
        value: function rdate(date) {
            if (!(date instanceof Date)) {
                throw new TypeError(String(date) + ' is not Date instance');
            }
            if (!helpers_1.contains(this._rdate.map(Number), Number(date))) {
                this._rdate.push(date);
                dateutil_1.default.sort(this._rdate);
            }
        }
        /**
         * Adds an EXRULE to the set
         *
         * @param {RRule}
         */

    }, {
        key: "exrule",
        value: function exrule(rrule) {
            if (!(rrule instanceof rrule_1.default)) {
                throw new TypeError(String(rrule) + ' is not RRule instance');
            }
            if (!helpers_1.contains(this._exrule.map(String), String(rrule))) {
                this._exrule.push(rrule);
            }
        }
        /**
         * Adds an EXDATE to the set
         *
         * @param {Date}
         */

    }, {
        key: "exdate",
        value: function exdate(date) {
            if (!(date instanceof Date)) {
                throw new TypeError(String(date) + ' is not Date instance');
            }
            if (!helpers_1.contains(this._exdate.map(Number), Number(date))) {
                this._exdate.push(date);
                dateutil_1.default.sort(this._exdate);
            }
        }
    }, {
        key: "valueOf",
        value: function valueOf() {
            var result = [];
            if (this._rrule.length) {
                this._rrule.forEach(function (rrule) {
                    result.push('RRULE:' + rrule);
                });
            }
            if (this._rdate.length) {
                result.push('RDATE:' + this._rdate.map(function (rdate) {
                    return dateutil_1.default.timeToUntilString(rdate.valueOf());
                }).join(','));
            }
            if (this._exrule.length) {
                this._exrule.forEach(function (exrule) {
                    result.push('EXRULE:' + exrule);
                });
            }
            if (this._exdate.length) {
                result.push('EXDATE:' + this._exdate.map(function (exdate) {
                    return dateutil_1.default.timeToUntilString(exdate.valueOf());
                }).join(','));
            }
            return result;
        }
        /**
         * to generate recurrence field sush as:
         *   ["RRULE:FREQ=YEARLY;COUNT=2;BYDAY=TU;DTSTART=19970902T010000Z","RRULE:FREQ=YEARLY;COUNT=1;BYDAY=TH;DTSTART=19970902T010000Z"]
         */

    }, {
        key: "toString",
        value: function toString() {
            return JSON.stringify(this.valueOf());
        }
    }, {
        key: "_iter",
        value: function _iter(iterResult) {
            var _exdateHash = {};
            var _exrule = this._exrule;
            var _accept = iterResult.accept;
            function evalExdate(after, before) {
                _exrule.forEach(function (rrule) {
                    rrule.between(after, before, true).forEach(function (date) {
                        _exdateHash[Number(date)] = true;
                    });
                });
            }
            this._exdate.forEach(function (date) {
                _exdateHash[Number(date)] = true;
            });
            iterResult.accept = function (date) {
                var dt = Number(date);
                if (!_exdateHash[dt]) {
                    evalExdate(new Date(dt - 1), new Date(dt + 1));
                    if (!_exdateHash[dt]) {
                        _exdateHash[dt] = true;
                        return _accept.call(this, date);
                    }
                }
                return true;
            };
            if (iterResult.method === 'between') {
                evalExdate(iterResult.args.after, iterResult.args.before);
                iterResult.accept = function (date) {
                    var dt = Number(date);
                    if (!_exdateHash[dt]) {
                        _exdateHash[dt] = true;
                        return _accept.call(this, date);
                    }
                    return true;
                };
            }
            for (var i = 0; i < this._rdate.length; i++) {
                if (!iterResult.accept(new Date(this._rdate[i].valueOf()))) break;
            }
            this._rrule.forEach(function (rrule) {
                // @ts-ignore
                rrule._iter(iterResult);
            });
            var res = iterResult._result;
            dateutil_1.default.sort(res);
            switch (iterResult.method) {
                case 'all':
                case 'between':
                    return res;
                case 'before':
                    return res.length && res[res.length - 1] || null;
                case 'after':
                    return res.length && res[0] || null;
                default:
                    return null;
            }
        }
        /**
         * Create a new RRuleSet Object completely base on current instance
         */
        // @ts-ignore

    }, {
        key: "clone",
        value: function clone() {
            var rrs = new RRuleSet(!!this._cache);
            var i = void 0;
            for (i = 0; i < this._rrule.length; i++) {
                rrs.rrule(this._rrule[i].clone());
            }
            for (i = 0; i < this._rdate.length; i++) {
                rrs.rdate(new Date(this._rdate[i].valueOf()));
            }
            for (i = 0; i < this._exrule.length; i++) {
                rrs.exrule(this._exrule[i].clone());
            }
            for (i = 0; i < this._exdate.length; i++) {
                rrs.exdate(new Date(this._exdate[i].valueOf()));
            }
            return rrs;
        }
    }]);

    return RRuleSet;
}(rrule_1.default);

exports.default = RRuleSet;
//# sourceMappingURL=rruleset.js.map

/***/ }),
/* 9 */
/***/ (function(module, exports, __webpack_require__) {

"use strict";


var _createClass = function () { function defineProperties(target, props) { for (var i = 0; i < props.length; i++) { var descriptor = props[i]; descriptor.enumerable = descriptor.enumerable || false; descriptor.configurable = true; if ("value" in descriptor) descriptor.writable = true; Object.defineProperty(target, descriptor.key, descriptor); } } return function (Constructor, protoProps, staticProps) { if (protoProps) defineProperties(Constructor.prototype, protoProps); if (staticProps) defineProperties(Constructor, staticProps); return Constructor; }; }();

function _classCallCheck(instance, Constructor) { if (!(instance instanceof Constructor)) { throw new TypeError("Cannot call a class as a function"); } }

Object.defineProperty(exports, "__esModule", { value: true });
var masks_1 = __webpack_require__(10);
var rrule_1 = __webpack_require__(3);
var dateutil_1 = __webpack_require__(1);
var helpers_1 = __webpack_require__(2);
// =============================================================================
// Iterinfo
// =============================================================================

var Iterinfo = function () {
    function Iterinfo(rrule) {
        _classCallCheck(this, Iterinfo);

        this.yearlen = 365;
        this.nextyearlen = 365;
        this.rrule = rrule;
        this.mmask = null;
        this.mrange = null;
        this.mdaymask = null;
        this.nmdaymask = null;
        this.wdaymask = null;
        this.wnomask = null;
        this.nwdaymask = null;
        this.eastermask = null;
    }

    _createClass(Iterinfo, [{
        key: "easter",
        value: function easter(y) {
            var offset = arguments.length > 1 && arguments[1] !== undefined ? arguments[1] : 0;

            var a = y % 19;
            var b = Math.floor(y / 100);
            var c = y % 100;
            var d = Math.floor(b / 4);
            var e = b % 4;
            var f = Math.floor((b + 8) / 25);
            var g = Math.floor((b - f + 1) / 3);
            var h = Math.floor(19 * a + b - d - g + 15) % 30;
            var i = Math.floor(c / 4);
            var k = c % 4;
            var l = Math.floor(32 + 2 * e + 2 * i - h - k) % 7;
            var m = Math.floor((a + 11 * h + 22 * l) / 451);
            var month = Math.floor((h + l - 7 * m + 114) / 31);
            var day = (h + l - 7 * m + 114) % 31 + 1;
            var date = Date.UTC(y, month - 1, day + offset);
            var yearStart = Date.UTC(y, 0, 1);
            return [Math.ceil((date - yearStart) / (1000 * 60 * 60 * 24))];
        }
    }, {
        key: "rebuild",
        value: function rebuild(year, month) {
            var rr = this.rrule;
            if (year !== this.lastyear) {
                this.yearlen = dateutil_1.default.isLeapYear(year) ? 366 : 365;
                this.nextyearlen = dateutil_1.default.isLeapYear(year + 1) ? 366 : 365;
                var firstyday = new Date(year, 0, 1);
                this.yearordinal = dateutil_1.default.toOrdinal(firstyday);
                this.yearweekday = dateutil_1.default.getWeekday(firstyday);
                var wday = dateutil_1.default.getWeekday(new Date(year, 0, 1));
                if (this.yearlen === 365) {
                    this.mmask = helpers_1.clone(masks_1.M365MASK);
                    this.mdaymask = helpers_1.clone(masks_1.MDAY365MASK);
                    this.nmdaymask = helpers_1.clone(masks_1.NMDAY365MASK);
                    this.wdaymask = masks_1.WDAYMASK.slice(wday);
                    this.mrange = helpers_1.clone(masks_1.M365RANGE);
                } else {
                    this.mmask = helpers_1.clone(masks_1.M366MASK);
                    this.mdaymask = helpers_1.clone(masks_1.MDAY366MASK);
                    this.nmdaymask = helpers_1.clone(masks_1.NMDAY366MASK);
                    this.wdaymask = masks_1.WDAYMASK.slice(wday);
                    this.mrange = helpers_1.clone(masks_1.M366RANGE);
                }
                if (!helpers_1.notEmpty(rr.options.byweekno)) {
                    this.wnomask = null;
                } else {
                    this.wnomask = helpers_1.repeat(0, this.yearlen + 7);
                    var no1wkst = void 0;
                    var firstwkst = void 0;
                    var wyearlen = void 0;
                    no1wkst = firstwkst = helpers_1.pymod(7 - this.yearweekday + rr.options.wkst, 7);
                    if (no1wkst >= 4) {
                        no1wkst = 0;
                        // Number of days in the year, plus the days we got
                        // from last year.
                        wyearlen = this.yearlen + helpers_1.pymod(this.yearweekday - rr.options.wkst, 7);
                    } else {
                        // Number of days in the year, minus the days we
                        // left in last year.
                        wyearlen = this.yearlen - no1wkst;
                    }
                    var div = Math.floor(wyearlen / 7);
                    var mod = helpers_1.pymod(wyearlen, 7);
                    var numweeks = Math.floor(div + mod / 4);
                    for (var j = 0; j < rr.options.byweekno.length; j++) {
                        var i = void 0;
                        var n = rr.options.byweekno[j];
                        if (n < 0) {
                            n += numweeks + 1;
                        }
                        if (!(n > 0 && n <= numweeks)) {
                            continue;
                        }
                        if (n > 1) {
                            i = no1wkst + (n - 1) * 7;
                            if (no1wkst !== firstwkst) {
                                i -= 7 - firstwkst;
                            }
                        } else {
                            i = no1wkst;
                        }
                        for (var k = 0; k < 7; k++) {
                            this.wnomask[i] = 1;
                            i++;
                            if (this.wdaymask[i] === rr.options.wkst) break;
                        }
                    }
                    if (helpers_1.contains(rr.options.byweekno, 1)) {
                        // Check week number 1 of next year as well
                        // orig-TODO : Check -numweeks for next year.
                        var _i = no1wkst + numweeks * 7;
                        if (no1wkst !== firstwkst) _i -= 7 - firstwkst;
                        if (_i < this.yearlen) {
                            // If week starts in next year, we
                            // don't care about it.
                            for (var _j = 0; _j < 7; _j++) {
                                this.wnomask[_i] = 1;
                                _i += 1;
                                if (this.wdaymask[_i] === rr.options.wkst) break;
                            }
                        }
                    }
                    if (no1wkst) {
                        // Check last week number of last year as
                        // well. If no1wkst is 0, either the year
                        // started on week start, or week number 1
                        // got days from last year, so there are no
                        // days from last year's last week number in
                        // this year.
                        var lnumweeks = void 0;
                        if (!helpers_1.contains(rr.options.byweekno, -1)) {
                            var lyearweekday = dateutil_1.default.getWeekday(new Date(year - 1, 0, 1));
                            var lno1wkst = helpers_1.pymod(7 - lyearweekday.valueOf() + rr.options.wkst, 7);
                            var lyearlen = dateutil_1.default.isLeapYear(year - 1) ? 366 : 365;
                            if (lno1wkst >= 4) {
                                lno1wkst = 0;
                                lnumweeks = Math.floor(52 + helpers_1.pymod(lyearlen + helpers_1.pymod(lyearweekday - rr.options.wkst, 7), 7) / 4);
                            } else {
                                lnumweeks = Math.floor(52 + helpers_1.pymod(this.yearlen - no1wkst, 7) / 4);
                            }
                        } else {
                            lnumweeks = -1;
                        }
                        if (helpers_1.contains(rr.options.byweekno, lnumweeks)) {
                            for (var _i2 = 0; _i2 < no1wkst; _i2++) {
                                this.wnomask[_i2] = 1;
                            }
                        }
                    }
                }
            }
            if (helpers_1.notEmpty(rr.options.bynweekday) && (month !== this.lastmonth || year !== this.lastyear)) {
                var ranges = [];
                if (rr.options.freq === rrule_1.default.YEARLY) {
                    if (helpers_1.notEmpty(rr.options.bymonth) && rr.options.bymonth instanceof Array) {
                        for (var _j2 = 0; _j2 < rr.options.bymonth.length; _j2++) {
                            month = rr.options.bymonth[_j2];
                            ranges.push(this.mrange.slice(month - 1, month + 1));
                        }
                    } else {
                        ranges = [[0, this.yearlen]];
                    }
                } else if (rr.options.freq === rrule_1.default.MONTHLY) {
                    ranges = [this.mrange.slice(month - 1, month + 1)];
                }
                if (helpers_1.notEmpty(ranges)) {
                    // Weekly frequency won't get here, so we may not
                    // care about cross-year weekly periods.
                    this.nwdaymask = helpers_1.repeat(0, this.yearlen);
                    for (var _j3 = 0; _j3 < ranges.length; _j3++) {
                        var rang = ranges[_j3];
                        var first = rang[0];
                        var last = rang[1];
                        last -= 1;
                        for (var _k = 0; _k < rr.options.bynweekday.length; _k++) {
                            var _i3 = void 0;
                            var _wday = rr.options.bynweekday[_k][0];
                            var _n = rr.options.bynweekday[_k][1];
                            if (_n < 0) {
                                _i3 = last + (_n + 1) * 7;
                                _i3 -= helpers_1.pymod(this.wdaymask[_i3] - _wday, 7);
                            } else {
                                _i3 = first + (_n - 1) * 7;
                                _i3 += helpers_1.pymod(7 - this.wdaymask[_i3] + _wday, 7);
                            }
                            if (first <= _i3 && _i3 <= last) this.nwdaymask[_i3] = 1;
                        }
                    }
                }
                this.lastyear = year;
                this.lastmonth = month;
            }
            if (!helpers_1.isBlank(rr.options.byeaster)) {
                this.eastermask = this.easter(year, rr.options.byeaster);
            }
        }
    }, {
        key: "ydayset",
        value: function ydayset() {
            return [helpers_1.range(this.yearlen), 0, this.yearlen];
        }
    }, {
        key: "mdayset",
        value: function mdayset(_, month, __) {
            var start = this.mrange[month - 1];
            var end = this.mrange[month];
            var set = helpers_1.repeat(null, this.yearlen);
            for (var i = start; i < end; i++) {
                set[i] = i;
            }return [set, start, end];
        }
    }, {
        key: "wdayset",
        value: function wdayset(year, month, day) {
            // We need to handle cross-year weeks here.
            var set = helpers_1.repeat(null, this.yearlen + 7);
            var i = dateutil_1.default.toOrdinal(new Date(year, month - 1, day)) - this.yearordinal;
            var start = i;
            for (var j = 0; j < 7; j++) {
                set[i] = i;
                ++i;
                if (this.wdaymask[i] === this.rrule.options.wkst) break;
            }
            return [set, start, i];
        }
    }, {
        key: "ddayset",
        value: function ddayset(year, month, day) {
            var set = helpers_1.repeat(null, this.yearlen);
            var i = dateutil_1.default.toOrdinal(new Date(year, month - 1, day)) - this.yearordinal;
            set[i] = i;
            return [set, i, i + 1];
        }
    }, {
        key: "htimeset",
        value: function htimeset(hour, minute, second, millisecond) {
            var set = [];
            var rr = this.rrule;
            for (var i = 0; i < rr.options.byminute.length; i++) {
                minute = rr.options.byminute[i];
                for (var j = 0; j < rr.options.bysecond.length; j++) {
                    second = rr.options.bysecond[j];
                    set.push(new dateutil_1.default.Time(hour, minute, second, millisecond));
                }
            }
            dateutil_1.default.sort(set);
            return set;
        }
    }, {
        key: "mtimeset",
        value: function mtimeset(hour, minute, second, millisecond) {
            var set = [];
            var rr = this.rrule;
            for (var j = 0; j < rr.options.bysecond.length; j++) {
                second = rr.options.bysecond[j];
                set.push(new dateutil_1.default.Time(hour, minute, second, millisecond));
            }
            dateutil_1.default.sort(set);
            return set;
        }
    }, {
        key: "stimeset",
        value: function stimeset(hour, minute, second, millisecond) {
            return [new dateutil_1.default.Time(hour, minute, second, millisecond)];
        }
    }]);

    return Iterinfo;
}();

exports.default = Iterinfo;
//# sourceMappingURL=iterinfo.js.map

/***/ }),
/* 10 */
/***/ (function(module, exports, __webpack_require__) {

"use strict";


function _toConsumableArray(arr) { if (Array.isArray(arr)) { for (var i = 0, arr2 = Array(arr.length); i < arr.length; i++) { arr2[i] = arr[i]; } return arr2; } else { return Array.from(arr); } }

Object.defineProperty(exports, "__esModule", { value: true });
var helpers_1 = __webpack_require__(2);
// =============================================================================
// Date masks
// =============================================================================
// Every mask is 7 days longer to handle cross-year weekly periods.
var M365MASK = [].concat(_toConsumableArray(helpers_1.repeat(1, 31)), _toConsumableArray(helpers_1.repeat(2, 28)), _toConsumableArray(helpers_1.repeat(3, 31)), _toConsumableArray(helpers_1.repeat(4, 30)), _toConsumableArray(helpers_1.repeat(5, 31)), _toConsumableArray(helpers_1.repeat(6, 30)), _toConsumableArray(helpers_1.repeat(7, 31)), _toConsumableArray(helpers_1.repeat(8, 31)), _toConsumableArray(helpers_1.repeat(9, 30)), _toConsumableArray(helpers_1.repeat(10, 31)), _toConsumableArray(helpers_1.repeat(11, 30)), _toConsumableArray(helpers_1.repeat(12, 31)), _toConsumableArray(helpers_1.repeat(1, 7)));
exports.M365MASK = M365MASK;
var M366MASK = [].concat(_toConsumableArray(helpers_1.repeat(1, 31)), _toConsumableArray(helpers_1.repeat(2, 29)), _toConsumableArray(helpers_1.repeat(3, 31)), _toConsumableArray(helpers_1.repeat(4, 30)), _toConsumableArray(helpers_1.repeat(5, 31)), _toConsumableArray(helpers_1.repeat(6, 30)), _toConsumableArray(helpers_1.repeat(7, 31)), _toConsumableArray(helpers_1.repeat(8, 31)), _toConsumableArray(helpers_1.repeat(9, 30)), _toConsumableArray(helpers_1.repeat(10, 31)), _toConsumableArray(helpers_1.repeat(11, 30)), _toConsumableArray(helpers_1.repeat(12, 31)), _toConsumableArray(helpers_1.repeat(1, 7)));
exports.M366MASK = M366MASK;
var M28 = helpers_1.range(1, 29);
var M29 = helpers_1.range(1, 30);
var M30 = helpers_1.range(1, 31);
var M31 = helpers_1.range(1, 32);
var MDAY366MASK = [].concat(_toConsumableArray(M31), _toConsumableArray(M29), _toConsumableArray(M31), _toConsumableArray(M30), _toConsumableArray(M31), _toConsumableArray(M30), _toConsumableArray(M31), _toConsumableArray(M31), _toConsumableArray(M30), _toConsumableArray(M31), _toConsumableArray(M30), _toConsumableArray(M31), _toConsumableArray(M31.slice(0, 7)));
exports.MDAY366MASK = MDAY366MASK;
var MDAY365MASK = [].concat(_toConsumableArray(M31), _toConsumableArray(M28), _toConsumableArray(M31), _toConsumableArray(M30), _toConsumableArray(M31), _toConsumableArray(M30), _toConsumableArray(M31), _toConsumableArray(M31), _toConsumableArray(M30), _toConsumableArray(M31), _toConsumableArray(M30), _toConsumableArray(M31), _toConsumableArray(M31.slice(0, 7)));
exports.MDAY365MASK = MDAY365MASK;
var NM28 = helpers_1.range(-28, 0);
var NM29 = helpers_1.range(-29, 0);
var NM30 = helpers_1.range(-30, 0);
var NM31 = helpers_1.range(-31, 0);
var NMDAY366MASK = [].concat(_toConsumableArray(NM31), _toConsumableArray(NM29), _toConsumableArray(NM31), _toConsumableArray(NM30), _toConsumableArray(NM31), _toConsumableArray(NM30), _toConsumableArray(NM31), _toConsumableArray(NM31), _toConsumableArray(NM30), _toConsumableArray(NM31), _toConsumableArray(NM30), _toConsumableArray(NM31), _toConsumableArray(NM31.slice(0, 7)));
exports.NMDAY366MASK = NMDAY366MASK;
var NMDAY365MASK = [].concat(_toConsumableArray(NM31), _toConsumableArray(NM28), _toConsumableArray(NM31), _toConsumableArray(NM30), _toConsumableArray(NM31), _toConsumableArray(NM30), _toConsumableArray(NM31), _toConsumableArray(NM31), _toConsumableArray(NM30), _toConsumableArray(NM31), _toConsumableArray(NM30), _toConsumableArray(NM31), _toConsumableArray(NM31.slice(0, 7)));
exports.NMDAY365MASK = NMDAY365MASK;
var M366RANGE = [0, 31, 60, 91, 121, 152, 182, 213, 244, 274, 305, 335, 366];
exports.M366RANGE = M366RANGE;
var M365RANGE = [0, 31, 59, 90, 120, 151, 181, 212, 243, 273, 304, 334, 365];
exports.M365RANGE = M365RANGE;
var WDAYMASK = function () {
    var wdaymask = [];
    for (var i = 0; i < 55; i++) {
        wdaymask = wdaymask.concat(helpers_1.range(7));
    }return wdaymask;
}();
exports.WDAYMASK = WDAYMASK;
//# sourceMappingURL=masks.js.map

/***/ }),
/* 11 */
/***/ (function(module, exports, __webpack_require__) {

"use strict";


var _createClass = function () { function defineProperties(target, props) { for (var i = 0; i < props.length; i++) { var descriptor = props[i]; descriptor.enumerable = descriptor.enumerable || false; descriptor.configurable = true; if ("value" in descriptor) descriptor.writable = true; Object.defineProperty(target, descriptor.key, descriptor); } } return function (Constructor, protoProps, staticProps) { if (protoProps) defineProperties(Constructor.prototype, protoProps); if (staticProps) defineProperties(Constructor, staticProps); return Constructor; }; }();

function _classCallCheck(instance, Constructor) { if (!(instance instanceof Constructor)) { throw new TypeError("Cannot call a class as a function"); } }

function _possibleConstructorReturn(self, call) { if (!self) { throw new ReferenceError("this hasn't been initialised - super() hasn't been called"); } return call && (typeof call === "object" || typeof call === "function") ? call : self; }

function _inherits(subClass, superClass) { if (typeof superClass !== "function" && superClass !== null) { throw new TypeError("Super expression must either be null or a function, not " + typeof superClass); } subClass.prototype = Object.create(superClass && superClass.prototype, { constructor: { value: subClass, enumerable: false, writable: true, configurable: true } }); if (superClass) Object.setPrototypeOf ? Object.setPrototypeOf(subClass, superClass) : subClass.__proto__ = superClass; }

Object.defineProperty(exports, "__esModule", { value: true });
var iterresult_1 = __webpack_require__(7);
/**
 * IterResult subclass that calls a callback function on each add,
 * and stops iterating when the callback returns false.
 */

var CallbackIterResult = function (_iterresult_1$default) {
    _inherits(CallbackIterResult, _iterresult_1$default);

    function CallbackIterResult(method, args, iterator) {
        _classCallCheck(this, CallbackIterResult);

        var _this = _possibleConstructorReturn(this, (CallbackIterResult.__proto__ || Object.getPrototypeOf(CallbackIterResult)).call(this, method, args));

        _this.iterator = iterator;
        return _this;
    }

    _createClass(CallbackIterResult, [{
        key: "add",
        value: function add(date) {
            if (this.iterator(date, this._result.length)) {
                this._result.push(date);
                return true;
            }
            return false;
        }
    }]);

    return CallbackIterResult;
}(iterresult_1.default);

exports.default = CallbackIterResult;
//# sourceMappingURL=callbackiterresult.js.map

/***/ }),
/* 12 */
/***/ (function(module, exports, __webpack_require__) {

"use strict";


Object.defineProperty(exports, "__esModule", { value: true });
var helpers_1 = __webpack_require__(2);
var rrule_1 = __webpack_require__(3);
var dateutil_1 = __webpack_require__(1);
var weekday_1 = __webpack_require__(0);
function initializeOptions(options) {
    var invalid = [];
    var keys = Object.keys(options);
    var initializedOptions = {};
    // Shallow copy for options and origOptions and check for invalid
    keys.forEach(function (key) {
        initializedOptions[key] = options[key];
        if (!helpers_1.contains(rrule_1.defaultKeys, key)) invalid.push(key);
    });
    if (invalid.length) {
        throw new Error('Invalid options: ' + invalid.join(', '));
    }
    return initializedOptions;
}
exports.initializeOptions = initializeOptions;
function parseOptions(options) {
    var opts = initializeOptions(options);
    var keys = Object.keys(options);
    // Merge in default options
    rrule_1.defaultKeys.forEach(function (key) {
        if (!helpers_1.contains(keys, key)) opts[key] = rrule_1.DEFAULT_OPTIONS[key];
    });
    if (!rrule_1.default.FREQUENCIES[opts.freq] && helpers_1.isBlank(opts.byeaster)) {
        throw new Error('Invalid frequency: ' + String(opts.freq));
    }
    if (!helpers_1.isBlank(opts.byeaster)) opts.freq = rrule_1.default.YEARLY;
    if (!opts.dtstart) opts.dtstart = new Date(new Date().setMilliseconds(0));
    var millisecondModulo = opts.dtstart.getTime() % 1000;
    if (helpers_1.isBlank(opts.wkst)) {
        opts.wkst = rrule_1.default.MO.weekday;
    } else if (typeof opts.wkst === 'number') {
        // cool, just keep it like that
    } else {
        opts.wkst = opts.wkst.weekday;
    }
    if (!helpers_1.isBlank(opts.bysetpos)) {
        if (typeof opts.bysetpos === 'number') opts.bysetpos = [opts.bysetpos];
        for (var i = 0; i < opts.bysetpos.length; i++) {
            var v = opts.bysetpos[i];
            if (v === 0 || !(v >= -366 && v <= 366)) {
                throw new Error('bysetpos must be between 1 and 366,' + ' or between -366 and -1');
            }
        }
    }
    if (!(Boolean(opts.byweekno) || helpers_1.notEmpty(opts.byweekno) || helpers_1.notEmpty(opts.byyearday) || Boolean(opts.bymonthday) || helpers_1.notEmpty(opts.bymonthday) || opts.byweekday !== null || opts.byeaster !== null)) {
        switch (opts.freq) {
            case rrule_1.default.YEARLY:
                if (!opts.bymonth) opts.bymonth = opts.dtstart.getMonth() + 1;
                opts.bymonthday = opts.dtstart.getDate();
                break;
            case rrule_1.default.MONTHLY:
                opts.bymonthday = opts.dtstart.getDate();
                break;
            case rrule_1.default.WEEKLY:
                opts.byweekday = [dateutil_1.default.getWeekday(opts.dtstart)];
                break;
        }
    }
    // bymonth
    if (!helpers_1.isBlank(opts.bymonth) && !(opts.bymonth instanceof Array)) {
        opts.bymonth = [opts.bymonth];
    }
    // byyearday
    if (!helpers_1.isBlank(opts.byyearday) && !(opts.byyearday instanceof Array) && typeof opts.byyearday === 'number') {
        opts.byyearday = [opts.byyearday];
    }
    // bymonthday
    if (helpers_1.isBlank(opts.bymonthday)) {
        opts.bymonthday = [];
        opts.bynmonthday = [];
    } else if (opts.bymonthday instanceof Array) {
        var bymonthday = [];
        var bynmonthday = [];
        for (var _i = 0; _i < opts.bymonthday.length; _i++) {
            var _v = opts.bymonthday[_i];
            if (_v > 0) {
                bymonthday.push(_v);
            } else if (_v < 0) {
                bynmonthday.push(_v);
            }
        }
        opts.bymonthday = bymonthday;
        opts.bynmonthday = bynmonthday;
    } else {
        if (opts.bymonthday < 0) {
            opts.bynmonthday = [opts.bymonthday];
            opts.bymonthday = [];
        } else {
            opts.bynmonthday = [];
            opts.bymonthday = [opts.bymonthday];
        }
    }
    // byweekno
    if (!helpers_1.isBlank(opts.byweekno) && !(opts.byweekno instanceof Array)) {
        opts.byweekno = [opts.byweekno];
    }
    // byweekday / bynweekday
    if (helpers_1.isBlank(opts.byweekday)) {
        opts.bynweekday = null;
    } else if (typeof opts.byweekday === 'number') {
        opts.byweekday = [opts.byweekday];
        opts.bynweekday = null;
    } else if (opts.byweekday instanceof weekday_1.default) {
        if (!opts.byweekday.n || opts.freq > rrule_1.default.MONTHLY) {
            opts.byweekday = [opts.byweekday.weekday];
            opts.bynweekday = null;
        } else {
            opts.bynweekday = [[opts.byweekday.weekday, opts.byweekday.n]];
            opts.byweekday = null;
        }
    } else {
        var byweekday = [];
        var bynweekday = [];
        for (var _i2 = 0; _i2 < opts.byweekday.length; _i2++) {
            var wday = opts.byweekday[_i2];
            if (typeof wday === 'number') {
                byweekday.push(wday);
                continue;
            }
            var wd = wday;
            if (!wd.n || opts.freq > rrule_1.default.MONTHLY) {
                byweekday.push(wd.weekday);
            } else {
                bynweekday.push([wd.weekday, wd.n]);
            }
        }
        opts.byweekday = helpers_1.notEmpty(byweekday) ? byweekday : null;
        opts.bynweekday = helpers_1.notEmpty(bynweekday) ? bynweekday : null;
    }
    // byhour
    if (helpers_1.isBlank(opts.byhour)) {
        opts.byhour = opts.freq < rrule_1.default.HOURLY ? [opts.dtstart.getHours()] : null;
    } else if (typeof opts.byhour === 'number') {
        opts.byhour = [opts.byhour];
    }
    // byminute
    if (helpers_1.isBlank(opts.byminute)) {
        opts.byminute = opts.freq < rrule_1.default.MINUTELY ? [opts.dtstart.getMinutes()] : null;
    } else if (typeof opts.byminute === 'number') {
        opts.byminute = [opts.byminute];
    }
    // bysecond
    if (helpers_1.isBlank(opts.bysecond)) {
        opts.bysecond = opts.freq < rrule_1.default.SECONDLY ? [opts.dtstart.getSeconds()] : null;
    } else if (typeof opts.bysecond === 'number') {
        opts.bysecond = [opts.bysecond];
    }
    var timeset = void 0;
    if (opts.freq >= rrule_1.default.HOURLY) {
        timeset = null;
    } else {
        timeset = [];
        for (var _i3 = 0; _i3 < opts.byhour.length; _i3++) {
            var hour = opts.byhour[_i3];
            for (var j = 0; j < opts.byminute.length; j++) {
                var minute = opts.byminute[j];
                for (var k = 0; k < opts.bysecond.length; k++) {
                    var second = opts.bysecond[k];
                    // python:
                    // datetime.time(hour, minute, second,
                    // tzinfo=self._tzinfo))
                    timeset.push(new dateutil_1.default.Time(hour, minute, second, millisecondModulo));
                }
            }
        }
        dateutil_1.default.sort(timeset);
    }
    return { parsedOptions: opts, timeset: timeset };
}
exports.parseOptions = parseOptions;
//# sourceMappingURL=parseoptions.js.map

/***/ }),
/* 13 */
/***/ (function(module, exports, __webpack_require__) {

"use strict";


Object.defineProperty(exports, "__esModule", { value: true });
var types_1 = __webpack_require__(5);
var weekday_1 = __webpack_require__(0);
var dateutil_1 = __webpack_require__(1);
function parseString(rfcString) {
    rfcString = rfcString.replace(/^\s+|\s+$/, '');
    if (!rfcString.length) return null;
    var attrs = rfcString.split(';');
    var options = {};
    for (var i = 0; i < attrs.length; i++) {
        var attr = attrs[i].split('=');
        var key = attr[0];
        var value = attr[1];
        switch (key) {
            case 'FREQ':
                options.freq = types_1.Frequency[value];
                break;
            case 'WKST':
                options.wkst = types_1.Days[value];
                break;
            case 'COUNT':
            case 'INTERVAL':
            case 'BYSETPOS':
            case 'BYMONTH':
            case 'BYMONTHDAY':
            case 'BYYEARDAY':
            case 'BYWEEKNO':
            case 'BYHOUR':
            case 'BYMINUTE':
            case 'BYSECOND':
                var num = void 0;
                if (value.indexOf(',') !== -1) {
                    var values = value.split(',');
                    num = values.map(function (val) {
                        if (/^[+-]?\d+$/.test(val.toString())) {
                            return Number(val);
                        } else {
                            return val;
                        }
                    });
                } else if (/^[+-]?\d+$/.test(value)) {
                    num = Number(value);
                } else {
                    num = value;
                }
                var optionKey = key.toLowerCase();
                // @ts-ignore
                options[optionKey] = num;
                break;
            case 'BYDAY':
                // => byweekday
                var n = void 0;
                var wday = void 0;
                var day = void 0;
                var days = value.split(',');
                options.byweekday = [];
                for (var j = 0; j < days.length; j++) {
                    day = days[j];
                    if (day.length === 2) {
                        // MO, TU, ...
                        wday = types_1.Days[day]; // wday instanceof Weekday
                        options.byweekday.push(wday);
                    } else {
                        // -1MO, +3FR, 1SO, ...
                        var parts = day.match(/^([+-]?\d)([A-Z]{2})$/);
                        n = Number(parts[1]);
                        var wdaypart = parts[2];
                        wday = types_1.Days[wdaypart].weekday;
                        options.byweekday.push(new weekday_1.default(wday, n));
                    }
                }
                break;
            case 'DTSTART':
                options.dtstart = dateutil_1.default.untilStringToDate(value);
                break;
            case 'UNTIL':
                options.until = dateutil_1.default.untilStringToDate(value);
                break;
            case 'BYEASTER':
                options.byeaster = Number(value);
                break;
            default:
                throw new Error("Unknown RRULE property '" + key + "'");
        }
    }
    return options;
}
exports.parseString = parseString;
//# sourceMappingURL=parsestring.js.map

/***/ }),
/* 14 */
/***/ (function(module, exports, __webpack_require__) {

"use strict";


Object.defineProperty(exports, "__esModule", { value: true });
var totext_1 = __webpack_require__(15);
var parsetext_1 = __webpack_require__(16);
exports.parseText = parsetext_1.default;
var index_1 = __webpack_require__(4);
var i18n_1 = __webpack_require__(6);
/*!
* rrule.js - Library for working with recurrence rules for calendar dates.
* https://github.com/jakubroztocil/rrule
*
* Copyright 2010, Jakub Roztocil and Lars Schoning
* Licenced under the BSD licence.
* https://github.com/jakubroztocil/rrule/blob/master/LICENCE
*
*/
/**
 *
 * Implementation of RRule.fromText() and RRule::toText().
 *
 *
 * On the client side, this file needs to be included
 * when those functions are used.
 *
 */
// =============================================================================
// fromText
// =============================================================================
/**
 * Will be able to convert some of the below described rules from
 * text format to a rule object.
 *
 *
 * RULES
 *
 * Every ([n])
 *       day(s)
 *     | [weekday], ..., (and) [weekday]
 *     | weekday(s)
 *     | week(s)
 *     | month(s)
 *     | [month], ..., (and) [month]
 *     | year(s)
 *
 *
 * Plus 0, 1, or multiple of these:
 *
 * on [weekday], ..., (or) [weekday] the [monthday], [monthday], ... (or) [monthday]
 *
 * on [weekday], ..., (and) [weekday]
 *
 * on the [monthday], [monthday], ... (and) [monthday] (day of the month)
 *
 * on the [nth-weekday], ..., (and) [nth-weekday] (of the month/year)
 *
 *
 * Plus 0 or 1 of these:
 *
 * for [n] time(s)
 *
 * until [date]
 *
 * Plus (.)
 *
 *
 * Definitely no supported for parsing:
 *
 * (for year):
 *     in week(s) [n], ..., (and) [n]
 *
 *     on the [yearday], ..., (and) [n] day of the year
 *     on day [yearday], ..., (and) [n]
 *
 *
 * NON-TERMINALS
 *
 * [n]: 1, 2 ..., one, two, three ..
 * [month]: January, February, March, April, May, ... December
 * [weekday]: Monday, ... Sunday
 * [nth-weekday]: first [weekday], 2nd [weekday], ... last [weekday], ...
 * [monthday]: first, 1., 2., 1st, 2nd, second, ... 31st, last day, 2nd last day, ..
 * [date]:
 *     [month] (0-31(,) ([year])),
 *     (the) 0-31.(1-12.([year])),
 *     (the) 0-31/(1-12/([year])),
 *     [weekday]
 *
 * [year]: 0000, 0001, ... 01, 02, ..
 *
 * Definitely not supported for parsing:
 *
 * [yearday]: first, 1., 2., 1st, 2nd, second, ... 366th, last day, 2nd last day, ..
 *
 * @param {String} text
 * @return {Object, Boolean} the rule, or null.
 */
var fromText = function fromText(text) {
    var language = arguments.length > 1 && arguments[1] !== undefined ? arguments[1] : i18n_1.default;

    return new index_1.default(parsetext_1.default(text, language) || undefined);
};
exports.fromText = fromText;
var common = ['count', 'until', 'interval', 'byweekday', 'bymonthday', 'bymonth'];
totext_1.default.IMPLEMENTED = [];
totext_1.default.IMPLEMENTED[index_1.default.HOURLY] = common;
totext_1.default.IMPLEMENTED[index_1.default.MINUTELY] = common;
totext_1.default.IMPLEMENTED[index_1.default.DAILY] = ['byhour'].concat(common);
totext_1.default.IMPLEMENTED[index_1.default.WEEKLY] = common;
totext_1.default.IMPLEMENTED[index_1.default.MONTHLY] = common;
totext_1.default.IMPLEMENTED[index_1.default.YEARLY] = ['byweekno', 'byyearday'].concat(common);
// =============================================================================
// Export
// =============================================================================
var toText = function toText(rrule, gettext, language) {
    return new totext_1.default(rrule, gettext, language).toString();
};
exports.toText = toText;
var isFullyConvertible = totext_1.default.isFullyConvertible;

exports.isFullyConvertible = isFullyConvertible;
//# sourceMappingURL=index.js.map

/***/ }),
/* 15 */
/***/ (function(module, exports, __webpack_require__) {

"use strict";


var _createClass = function () { function defineProperties(target, props) { for (var i = 0; i < props.length; i++) { var descriptor = props[i]; descriptor.enumerable = descriptor.enumerable || false; descriptor.configurable = true; if ("value" in descriptor) descriptor.writable = true; Object.defineProperty(target, descriptor.key, descriptor); } } return function (Constructor, protoProps, staticProps) { if (protoProps) defineProperties(Constructor.prototype, protoProps); if (staticProps) defineProperties(Constructor, staticProps); return Constructor; }; }();

function _classCallCheck(instance, Constructor) { if (!(instance instanceof Constructor)) { throw new TypeError("Cannot call a class as a function"); } }

Object.defineProperty(exports, "__esModule", { value: true });
var i18n_1 = __webpack_require__(6);
var index_1 = __webpack_require__(4);
// =============================================================================
// Helper functions
// =============================================================================
/**
 * Return true if a value is in an array
 */
var contains = function contains(arr, val) {
    return arr.indexOf(val) !== -1;
};
var defaultGetText = function defaultGetText(id) {
    return id.toString();
};
/**
 *
 * @param {RRule} rrule
 * Optional:
 * @param {Function} gettext function
 * @param {Object} language definition
 * @constructor
 */

var ToText = function () {
    function ToText(rrule) {
        var gettext = arguments.length > 1 && arguments[1] !== undefined ? arguments[1] : defaultGetText;
        var language = arguments.length > 2 && arguments[2] !== undefined ? arguments[2] : i18n_1.default;

        _classCallCheck(this, ToText);

        this.text = [];
        this.language = language || i18n_1.default;
        this.gettext = gettext;
        this.rrule = rrule;
        this.options = rrule.options;
        this.origOptions = rrule.origOptions;
        if (this.origOptions.bymonthday) {
            var bymonthday = [].concat(this.options.bymonthday);
            var bynmonthday = [].concat(this.options.bynmonthday);
            bymonthday.sort();
            bynmonthday.sort();
            bynmonthday.reverse();
            // 1, 2, 3, .., -5, -4, -3, ..
            this.bymonthday = bymonthday.concat(bynmonthday);
            if (!this.bymonthday.length) this.bymonthday = null;
        }
        if (this.origOptions.byweekday) {
            var byweekday = !(this.origOptions.byweekday instanceof Array) ? [this.origOptions.byweekday] : this.origOptions.byweekday;
            var days = String(byweekday);
            this.byweekday = {
                allWeeks: byweekday.filter(function (weekday) {
                    return !weekday.n;
                }),
                someWeeks: byweekday.filter(function (weekday) {
                    return Boolean(weekday.n);
                }),
                isWeekdays: days.indexOf('MO') !== -1 && days.indexOf('TU') !== -1 && days.indexOf('WE') !== -1 && days.indexOf('TH') !== -1 && days.indexOf('FR') !== -1 && days.indexOf('SA') === -1 && days.indexOf('SU') === -1
            };
            var sortWeekDays = function sortWeekDays(a, b) {
                return a.weekday - b.weekday;
            };
            this.byweekday.allWeeks.sort(sortWeekDays);
            this.byweekday.someWeeks.sort(sortWeekDays);
            if (!this.byweekday.allWeeks.length) this.byweekday.allWeeks = null;
            if (!this.byweekday.someWeeks.length) this.byweekday.someWeeks = null;
        } else {
            this.byweekday = null;
        }
    }
    /**
     * Test whether the rrule can be fully converted to text.
     * @param {RRule} rrule
     * @return {Boolean}
     */


    _createClass(ToText, [{
        key: "isFullyConvertible",
        value: function isFullyConvertible() {
            return ToText.isFullyConvertible(this.rrule);
        }
        /**
         * Perform the conversion. Only some of the frequencies are supported.
         * If some of the rrule's options aren't supported, they'll
         * be omitted from the output an "(~ approximate)" will be appended.
         * @return {*}
         */

    }, {
        key: "toString",
        value: function toString() {
            var gettext = this.gettext;
            if (!(this.options.freq in ToText.IMPLEMENTED)) {
                return gettext('RRule error: Unable to fully convert this rrule to text');
            }
            this.text = [gettext('every')];
            // @ts-ignore
            this[index_1.default.FREQUENCIES[this.options.freq]]();
            if (this.options.until) {
                this.add(gettext('until'));
                var until = this.options.until;
                this.add(this.language.monthNames[until.getUTCMonth()]).add(until.getUTCDate() + ',').add(until.getUTCFullYear().toString());
            } else if (this.options.count) {
                this.add(gettext('for')).add(this.options.count.toString()).add(this.plural(this.options.count) ? gettext('times') : gettext('time'));
            }
            if (!this.isFullyConvertible()) this.add(gettext('(~ approximate)'));
            return this.text.join('');
        }
    }, {
        key: "HOURLY",
        value: function HOURLY() {
            var gettext = this.gettext;
            if (this.options.interval !== 1) this.add(this.options.interval.toString());
            this.add(this.plural(this.options.interval) ? gettext('hours') : gettext('hour'));
        }
    }, {
        key: "MINUTELY",
        value: function MINUTELY() {
            var gettext = this.gettext;
            if (this.options.interval !== 1) this.add(this.options.interval.toString());
            this.add(this.plural(this.options.interval) ? gettext('minutes') : gettext('minutes'));
        }
    }, {
        key: "DAILY",
        value: function DAILY() {
            var gettext = this.gettext;
            if (this.options.interval !== 1) this.add(this.options.interval.toString());
            if (this.byweekday && this.byweekday.isWeekdays) {
                this.add(this.plural(this.options.interval) ? gettext('weekdays') : gettext('weekday'));
            } else {
                this.add(this.plural(this.options.interval) ? gettext('days') : gettext('day'));
            }
            if (this.origOptions.bymonth) {
                this.add(gettext('in'));
                this._bymonth();
            }
            if (this.bymonthday) {
                this._bymonthday();
            } else if (this.byweekday) {
                this._byweekday();
            } else if (this.origOptions.byhour) {
                this._byhour();
            }
        }
    }, {
        key: "WEEKLY",
        value: function WEEKLY() {
            var gettext = this.gettext;
            if (this.options.interval !== 1) {
                this.add(this.options.interval.toString()).add(this.plural(this.options.interval) ? gettext('weeks') : gettext('week'));
            }
            if (this.byweekday && this.byweekday.isWeekdays) {
                if (this.options.interval === 1) {
                    this.add(this.plural(this.options.interval) ? gettext('weekdays') : gettext('weekday'));
                } else {
                    this.add(gettext('on')).add(gettext('weekdays'));
                }
            } else {
                if (this.options.interval === 1) this.add(gettext('week'));
                if (this.origOptions.bymonth) {
                    this.add(gettext('in'));
                    this._bymonth();
                }
                if (this.bymonthday) {
                    this._bymonthday();
                } else if (this.byweekday) {
                    this._byweekday();
                }
            }
        }
    }, {
        key: "MONTHLY",
        value: function MONTHLY() {
            var gettext = this.gettext;
            if (this.origOptions.bymonth) {
                if (this.options.interval !== 1) {
                    this.add(this.options.interval.toString()).add(gettext('months'));
                    if (this.plural(this.options.interval)) this.add(gettext('in'));
                } else {
                    // this.add(gettext('MONTH'))
                }
                this._bymonth();
            } else {
                if (this.options.interval !== 1) this.add(this.options.interval.toString());
                this.add(this.plural(this.options.interval) ? gettext('months') : gettext('month'));
            }
            if (this.bymonthday) {
                this._bymonthday();
            } else if (this.byweekday && this.byweekday.isWeekdays) {
                this.add(gettext('on')).add(gettext('weekdays'));
            } else if (this.byweekday) {
                this._byweekday();
            }
        }
    }, {
        key: "YEARLY",
        value: function YEARLY() {
            var gettext = this.gettext;
            if (this.origOptions.bymonth) {
                if (this.options.interval !== 1) {
                    this.add(this.options.interval.toString());
                    this.add(gettext('years'));
                } else {
                    // this.add(gettext('YEAR'))
                }
                this._bymonth();
            } else {
                if (this.options.interval !== 1) this.add(this.options.interval.toString());
                this.add(this.plural(this.options.interval) ? gettext('years') : gettext('year'));
            }
            if (this.bymonthday) {
                this._bymonthday();
            } else if (this.byweekday) {
                this._byweekday();
            }
            if (this.options.byyearday) {
                this.add(gettext('on the')).add(this.list(this.options.byyearday, this.nth, gettext('and'))).add(gettext('day'));
            }
            if (this.options.byweekno) {
                this.add(gettext('in')).add(this.plural(this.options.byweekno.length) ? gettext('weeks') : gettext('week')).add(this.list(this.options.byweekno, undefined, gettext('and')));
            }
        }
    }, {
        key: "_bymonthday",
        value: function _bymonthday() {
            var gettext = this.gettext;
            if (this.byweekday && this.byweekday.allWeeks) {
                this.add(gettext('on')).add(this.list(this.byweekday.allWeeks, this.weekdaytext, gettext('or'))).add(gettext('the')).add(this.list(this.bymonthday, this.nth, gettext('or')));
            } else {
                this.add(gettext('on the')).add(this.list(this.bymonthday, this.nth, gettext('and')));
            }
            // this.add(gettext('DAY'))
        }
    }, {
        key: "_byweekday",
        value: function _byweekday() {
            var gettext = this.gettext;
            if (this.byweekday.allWeeks && !this.byweekday.isWeekdays) {
                this.add(gettext('on')).add(this.list(this.byweekday.allWeeks, this.weekdaytext));
            }
            if (this.byweekday.someWeeks) {
                if (this.byweekday.allWeeks) this.add(gettext('and'));
                this.add(gettext('on the')).add(this.list(this.byweekday.someWeeks, this.weekdaytext, gettext('and')));
            }
        }
    }, {
        key: "_byhour",
        value: function _byhour() {
            var gettext = this.gettext;
            this.add(gettext('at')).add(this.list(this.origOptions.byhour, undefined, gettext('and')));
        }
    }, {
        key: "_bymonth",
        value: function _bymonth() {
            this.add(this.list(this.options.bymonth, this.monthtext, this.gettext('and')));
        }
    }, {
        key: "nth",
        value: function nth(n) {
            n = parseInt(n.toString(), 10);
            var nth = void 0;
            var npos = void 0;
            var gettext = this.gettext;
            if (n === -1) return gettext('last');
            npos = Math.abs(n);
            switch (npos) {
                case 1:
                case 21:
                case 31:
                    nth = npos + gettext('st');
                    break;
                case 2:
                case 22:
                    nth = npos + gettext('nd');
                    break;
                case 3:
                case 23:
                    nth = npos + gettext('rd');
                    break;
                default:
                    nth = npos + gettext('th');
            }
            return n < 0 ? nth + ' ' + gettext('last') : nth;
        }
    }, {
        key: "monthtext",
        value: function monthtext(m) {
            return this.language.monthNames[m - 1];
        }
    }, {
        key: "weekdaytext",
        value: function weekdaytext(wday) {
            var weekday = typeof wday === 'number' ? (wday + 1) % 7 : wday.getJsWeekday();
            return (wday.n ? this.nth(wday.n) + ' ' : '') + this.language.dayNames[weekday];
        }
    }, {
        key: "plural",
        value: function plural(n) {
            return n % 100 !== 1;
        }
    }, {
        key: "add",
        value: function add(s) {
            this.text.push(' ');
            this.text.push(s);
            return this;
        }
    }, {
        key: "list",
        value: function list(arr, callback, finalDelim) {
            var delim = arguments.length > 3 && arguments[3] !== undefined ? arguments[3] : ',';

            if (!(arr instanceof Array)) {
                arr = [arr];
            }
            var delimJoin = function delimJoin(array, delimiter, finalDelimiter) {
                var list = '';
                for (var i = 0; i < array.length; i++) {
                    if (i !== 0) {
                        if (i === array.length - 1) {
                            list += ' ' + finalDelimiter + ' ';
                        } else {
                            list += delimiter + ' ';
                        }
                    }
                    list += array[i];
                }
                return list;
            };
            callback = callback || function (o) {
                return o.toString();
            };
            var self = this;
            var realCallback = function realCallback(arg) {
                return callback && callback.call(self, arg);
            };
            if (finalDelim) {
                return delimJoin(arr.map(realCallback), delim, finalDelim);
            } else {
                return arr.map(realCallback).join(delim + ' ');
            }
        }
    }], [{
        key: "isFullyConvertible",
        value: function isFullyConvertible(rrule) {
            var canConvert = true;
            if (!(rrule.options.freq in ToText.IMPLEMENTED)) return false;
            if (rrule.origOptions.until && rrule.origOptions.count) return false;
            for (var key in rrule.origOptions) {
                if (contains(['dtstart', 'wkst', 'freq'], key)) return true;
                if (!contains(ToText.IMPLEMENTED[rrule.options.freq], key)) return false;
            }
            return canConvert;
        }
    }]);

    return ToText;
}();

exports.default = ToText;
//# sourceMappingURL=totext.js.map

/***/ }),
/* 16 */
/***/ (function(module, exports, __webpack_require__) {

"use strict";


var _createClass = function () { function defineProperties(target, props) { for (var i = 0; i < props.length; i++) { var descriptor = props[i]; descriptor.enumerable = descriptor.enumerable || false; descriptor.configurable = true; if ("value" in descriptor) descriptor.writable = true; Object.defineProperty(target, descriptor.key, descriptor); } } return function (Constructor, protoProps, staticProps) { if (protoProps) defineProperties(Constructor.prototype, protoProps); if (staticProps) defineProperties(Constructor, staticProps); return Constructor; }; }();

function _classCallCheck(instance, Constructor) { if (!(instance instanceof Constructor)) { throw new TypeError("Cannot call a class as a function"); } }

Object.defineProperty(exports, "__esModule", { value: true });
var i18n_1 = __webpack_require__(6);
var index_1 = __webpack_require__(4);
// =============================================================================
// Parser
// =============================================================================

var Parser = function () {
    function Parser(rules) {
        _classCallCheck(this, Parser);

        this.done = true;
        this.rules = rules;
    }

    _createClass(Parser, [{
        key: "start",
        value: function start(text) {
            this.text = text;
            this.done = false;
            return this.nextSymbol();
        }
    }, {
        key: "isDone",
        value: function isDone() {
            return this.done && this.symbol === null;
        }
    }, {
        key: "nextSymbol",
        value: function nextSymbol() {
            var best = void 0;
            var bestSymbol = void 0;
            var p = this;
            this.symbol = null;
            this.value = null;
            do {
                if (this.done) return false;
                var rule = void 0;
                best = null;
                for (var name in this.rules) {
                    rule = this.rules[name];
                    var match = rule.exec(p.text);
                    if (match) {
                        if (best === null || match[0].length > best[0].length) {
                            best = match;
                            bestSymbol = name;
                        }
                    }
                }
                if (best != null) {
                    this.text = this.text.substr(best[0].length);
                    if (this.text === '') this.done = true;
                }
                if (best == null) {
                    this.done = true;
                    this.symbol = null;
                    this.value = null;
                    return;
                }
                // @ts-ignore
            } while (bestSymbol === 'SKIP');
            // @ts-ignore
            this.symbol = bestSymbol;
            this.value = best;
            return true;
        }
    }, {
        key: "accept",
        value: function accept(name) {
            if (this.symbol === name) {
                if (this.value) {
                    var v = this.value;
                    this.nextSymbol();
                    return v;
                }
                this.nextSymbol();
                return true;
            }
            return false;
        }
    }, {
        key: "acceptNumber",
        value: function acceptNumber() {
            return this.accept('number');
        }
    }, {
        key: "expect",
        value: function expect(name) {
            if (this.accept(name)) return true;
            throw new Error('expected ' + name + ' but found ' + this.symbol);
        }
    }]);

    return Parser;
}();

function parseText(text) {
    var language = arguments.length > 1 && arguments[1] !== undefined ? arguments[1] : i18n_1.default;

    var options = {};
    var ttr = new Parser(language.tokens);
    if (!ttr.start(text)) return null;
    S();
    return options;
    function S() {
        // every [n]
        ttr.expect('every');
        var n = ttr.acceptNumber();
        if (n) options.interval = parseInt(n[0], 10);
        if (ttr.isDone()) throw new Error('Unexpected end');
        switch (ttr.symbol) {
            case 'day(s)':
                options.freq = index_1.default.DAILY;
                if (ttr.nextSymbol()) {
                    AT();
                    F();
                }
                break;
            // FIXME Note: every 2 weekdays != every two weeks on weekdays.
            // DAILY on weekdays is not a valid rule
            case 'weekday(s)':
                options.freq = index_1.default.WEEKLY;
                options.byweekday = [index_1.default.MO, index_1.default.TU, index_1.default.WE, index_1.default.TH, index_1.default.FR];
                ttr.nextSymbol();
                F();
                break;
            case 'week(s)':
                options.freq = index_1.default.WEEKLY;
                if (ttr.nextSymbol()) {
                    ON();
                    F();
                }
                break;
            case 'hour(s)':
                options.freq = index_1.default.HOURLY;
                if (ttr.nextSymbol()) {
                    ON();
                    F();
                }
                break;
            case 'minute(s)':
                options.freq = index_1.default.MINUTELY;
                if (ttr.nextSymbol()) {
                    ON();
                    F();
                }
                break;
            case 'month(s)':
                options.freq = index_1.default.MONTHLY;
                if (ttr.nextSymbol()) {
                    ON();
                    F();
                }
                break;
            case 'year(s)':
                options.freq = index_1.default.YEARLY;
                if (ttr.nextSymbol()) {
                    ON();
                    F();
                }
                break;
            case 'monday':
            case 'tuesday':
            case 'wednesday':
            case 'thursday':
            case 'friday':
            case 'saturday':
            case 'sunday':
                options.freq = index_1.default.WEEKLY;
                var key = ttr.symbol.substr(0, 2).toUpperCase();
                options.byweekday = [index_1.default[key]];
                if (!ttr.nextSymbol()) return;
                // TODO check for duplicates
                while (ttr.accept('comma')) {
                    if (ttr.isDone()) throw new Error('Unexpected end');
                    var wkd = decodeWKD();
                    if (!wkd) {
                        throw new Error('Unexpected symbol ' + ttr.symbol + ', expected weekday');
                    }
                    // @ts-ignore
                    options.byweekday.push(index_1.default[wkd]);
                    ttr.nextSymbol();
                }
                MDAYs();
                F();
                break;
            case 'january':
            case 'february':
            case 'march':
            case 'april':
            case 'may':
            case 'june':
            case 'july':
            case 'august':
            case 'september':
            case 'october':
            case 'november':
            case 'december':
                options.freq = index_1.default.YEARLY;
                options.bymonth = [decodeM()];
                if (!ttr.nextSymbol()) return;
                // TODO check for duplicates
                while (ttr.accept('comma')) {
                    if (ttr.isDone()) throw new Error('Unexpected end');
                    var m = decodeM();
                    if (!m) {
                        throw new Error('Unexpected symbol ' + ttr.symbol + ', expected month');
                    }
                    options.bymonth.push(m);
                    ttr.nextSymbol();
                }
                ON();
                F();
                break;
            default:
                throw new Error('Unknown symbol');
        }
    }
    function ON() {
        var on = ttr.accept('on');
        var the = ttr.accept('the');
        if (!(on || the)) return;
        do {
            var nth = decodeNTH();
            var wkd = decodeWKD();
            var m = decodeM();
            // nth <weekday> | <weekday>
            if (nth) {
                // ttr.nextSymbol()
                if (wkd) {
                    ttr.nextSymbol();
                    if (!options.byweekday) options.byweekday = [];
                    // @ts-ignore
                    options.byweekday.push(index_1.default[wkd].nth(nth));
                } else {
                    if (!options.bymonthday) options.bymonthday = [];
                    // @ts-ignore
                    options.bymonthday.push(nth);
                    ttr.accept('day(s)');
                }
                // <weekday>
            } else if (wkd) {
                ttr.nextSymbol();
                if (!options.byweekday) options.byweekday = [];
                // @ts-ignore
                options.byweekday.push(index_1.default[wkd]);
            } else if (ttr.symbol === 'weekday(s)') {
                ttr.nextSymbol();
                if (!options.byweekday) {
                    options.byweekday = [index_1.default.MO, index_1.default.TU, index_1.default.WE, index_1.default.TH, index_1.default.FR];
                }
            } else if (ttr.symbol === 'week(s)') {
                ttr.nextSymbol();
                var n = ttr.acceptNumber();
                if (!n) {
                    throw new Error('Unexpected symbol ' + ttr.symbol + ', expected week number');
                }
                options.byweekno = [parseInt(n[0], 10)];
                while (ttr.accept('comma')) {
                    n = ttr.acceptNumber();
                    if (!n) {
                        throw new Error('Unexpected symbol ' + ttr.symbol + '; expected monthday');
                    }
                    options.byweekno.push(parseInt(n[0], 10));
                }
            } else if (m) {
                ttr.nextSymbol();
                if (!options.bymonth) options.bymonth = [];
                // @ts-ignore
                options.bymonth.push(m);
            } else {
                return;
            }
        } while (ttr.accept('comma') || ttr.accept('the') || ttr.accept('on'));
    }
    function AT() {
        var at = ttr.accept('at');
        if (!at) return;
        do {
            var n = ttr.acceptNumber();
            if (!n) {
                throw new Error('Unexpected symbol ' + ttr.symbol + ', expected hour');
            }
            options.byhour = [parseInt(n[0], 10)];
            while (ttr.accept('comma')) {
                n = ttr.acceptNumber();
                if (!n) {
                    throw new Error('Unexpected symbol ' + ttr.symbol + '; expected hour');
                }
                options.byhour.push(parseInt(n[0], 10));
            }
        } while (ttr.accept('comma') || ttr.accept('at'));
    }
    function decodeM() {
        switch (ttr.symbol) {
            case 'january':
                return 1;
            case 'february':
                return 2;
            case 'march':
                return 3;
            case 'april':
                return 4;
            case 'may':
                return 5;
            case 'june':
                return 6;
            case 'july':
                return 7;
            case 'august':
                return 8;
            case 'september':
                return 9;
            case 'october':
                return 10;
            case 'november':
                return 11;
            case 'december':
                return 12;
            default:
                return false;
        }
    }
    function decodeWKD() {
        switch (ttr.symbol) {
            case 'monday':
            case 'tuesday':
            case 'wednesday':
            case 'thursday':
            case 'friday':
            case 'saturday':
            case 'sunday':
                return ttr.symbol.substr(0, 2).toUpperCase();
            default:
                return false;
        }
    }
    function decodeNTH() {
        switch (ttr.symbol) {
            case 'last':
                ttr.nextSymbol();
                return -1;
            case 'first':
                ttr.nextSymbol();
                return 1;
            case 'second':
                ttr.nextSymbol();
                return ttr.accept('last') ? -2 : 2;
            case 'third':
                ttr.nextSymbol();
                return ttr.accept('last') ? -3 : 3;
            case 'nth':
                var v = parseInt(ttr.value[1], 10);
                if (v < -366 || v > 366) throw new Error('Nth out of range: ' + v);
                ttr.nextSymbol();
                return ttr.accept('last') ? -v : v;
            default:
                return false;
        }
    }
    function MDAYs() {
        ttr.accept('on');
        ttr.accept('the');
        var nth = decodeNTH();
        if (!nth) return;
        options.bymonthday = [nth];
        ttr.nextSymbol();
        while (ttr.accept('comma')) {
            nth = decodeNTH();
            if (!nth) {
                throw new Error('Unexpected symbol ' + ttr.symbol + '; expected monthday');
            }
            options.bymonthday.push(nth);
            ttr.nextSymbol();
        }
    }
    function F() {
        if (ttr.symbol === 'until') {
            var date = Date.parse(ttr.text);
            if (!date) throw new Error('Cannot parse until date:' + ttr.text);
            options.until = new Date(date);
        } else if (ttr.accept('for')) {
            options.count = parseInt(ttr.value[0], 10);
            ttr.expect('number');
            // ttr.expect('times')
        }
    }
}
exports.default = parseText;
//# sourceMappingURL=parsetext.js.map

/***/ }),
/* 17 */
/***/ (function(module, exports, __webpack_require__) {

"use strict";


var _createClass = function () { function defineProperties(target, props) { for (var i = 0; i < props.length; i++) { var descriptor = props[i]; descriptor.enumerable = descriptor.enumerable || false; descriptor.configurable = true; if ("value" in descriptor) descriptor.writable = true; Object.defineProperty(target, descriptor.key, descriptor); } } return function (Constructor, protoProps, staticProps) { if (protoProps) defineProperties(Constructor.prototype, protoProps); if (staticProps) defineProperties(Constructor, staticProps); return Constructor; }; }();

function _classCallCheck(instance, Constructor) { if (!(instance instanceof Constructor)) { throw new TypeError("Cannot call a class as a function"); } }

Object.defineProperty(exports, "__esModule", { value: true });
var rrule_1 = __webpack_require__(3);
var rruleset_1 = __webpack_require__(8);
var dateutil_1 = __webpack_require__(1);
var weekday_1 = __webpack_require__(0);
var helpers_1 = __webpack_require__(2);
/**
 * RRuleStr
 *  To parse a set of rrule strings
 */

var RRuleStr = function () {
    function RRuleStr() {
        _classCallCheck(this, RRuleStr);

        // tslint:disable:variable-name
        this._handle_BYDAY = this._handle_BYWEEKDAY;
        this._handle_INTERVAL = this._handle_int;
        this._handle_COUNT = this._handle_int;
        this._handle_BYSETPOS = this._handle_int_list;
        this._handle_BYMONTH = this._handle_int_list;
        this._handle_BYMONTHDAY = this._handle_int_list;
        this._handle_BYYEARDAY = this._handle_int_list;
        this._handle_BYEASTER = this._handle_int_list;
        this._handle_BYWEEKNO = this._handle_int_list;
        this._handle_BYHOUR = this._handle_int_list;
        this._handle_BYMINUTE = this._handle_int_list;
        this._handle_BYSECOND = this._handle_int_list;
        // tslint:enable:variable-name
    }
    // tslint:disable-next-line:variable-name


    _createClass(RRuleStr, [{
        key: "_handle_DTSTART",
        value: function _handle_DTSTART(rrkwargs, _, value, __) {
            rrkwargs['dtstart'] = dateutil_1.default.untilStringToDate(value);
        }
    }, {
        key: "_handle_int",
        value: function _handle_int(rrkwargs, name, value) {
            // @ts-ignore
            rrkwargs[name.toLowerCase()] = parseInt(value, 10);
        }
    }, {
        key: "_handle_int_list",
        value: function _handle_int_list(rrkwargs, name, value) {
            // @ts-ignore
            rrkwargs[name.toLowerCase()] = value.split(',').map(function (x) {
                return parseInt(x, 10);
            });
        }
    }, {
        key: "_handle_FREQ",
        value: function _handle_FREQ(rrkwargs, _, value, __) {
            rrkwargs['freq'] = RRuleStr._freq_map[value];
        }
    }, {
        key: "_handle_UNTIL",
        value: function _handle_UNTIL(rrkwargs, _, value, __) {
            try {
                rrkwargs['until'] = dateutil_1.default.untilStringToDate(value);
            } catch (error) {
                throw new Error('invalid until date');
            }
        }
    }, {
        key: "_handle_WKST",
        value: function _handle_WKST(rrkwargs, _, value, __) {
            rrkwargs['wkst'] = RRuleStr._weekday_map[value];
        }
    }, {
        key: "_handle_BYWEEKDAY",
        value: function _handle_BYWEEKDAY(rrkwargs, _, value, __) {
            // Two ways to specify this: +1MO or MO(+1)
            var splt = void 0;
            var i = void 0;
            var j = void 0;
            var n = void 0;
            var w = void 0;
            var wday = void 0;
            var l = [];
            var wdays = value.split(',');
            for (i = 0; i < wdays.length; i++) {
                wday = wdays[i];
                if (wday.indexOf('(') > -1) {
                    // If it's of the form TH(+1), etc.
                    splt = wday.split('(');
                    w = splt[0];
                    n = parseInt(splt.slice(1, -1)[0], 10);
                } else {
                    // # If it's of the form +1MO
                    for (j = 0; j < wday.length; j++) {
                        if ('+-0123456789'.indexOf(wday[j]) === -1) break;
                    }
                    n = wday.slice(0, j) || null;
                    w = wday.slice(j);
                    if (n) n = parseInt(n, 10);
                }
                var weekday = new weekday_1.default(RRuleStr._weekday_map[w], n);
                l.push(weekday);
            }
            rrkwargs['byweekday'] = l;
        }
    }, {
        key: "_parseRfcRRule",
        value: function _parseRfcRRule(line) {
            var options = arguments.length > 1 && arguments[1] !== undefined ? arguments[1] : {};

            options.dtstart = options.dtstart || null;
            options.cache = options.cache || false;
            var name = void 0;
            var value = void 0;
            var parts = void 0;
            if (line.indexOf(':') !== -1) {
                parts = line.split(':');
                name = parts[0];
                value = parts[1];
                if (name !== 'RRULE') throw new Error('unknown parameter name');
            } else {
                value = line;
            }
            var rrkwargs = {};
            var pairs = value.split(';');
            for (var i = 0; i < pairs.length; i++) {
                parts = pairs[i].split('=');
                name = parts[0].toUpperCase();
                value = parts[1].toUpperCase();
                try {
                    // @ts-ignore
                    this["_handle_" + name](rrkwargs, name, value);
                } catch (error) {
                    throw new Error("unknown parameter '" + name + "':" + value);
                }
            }
            rrkwargs.dtstart = rrkwargs.dtstart || options.dtstart;
            return new rrule_1.default(rrkwargs, !options.cache);
        }
    }, {
        key: "_parseRfc",
        value: function _parseRfc(s, options) {
            if (options.compatible) {
                options.forceset = true;
                options.unfold = true;
            }
            s = s && s.toUpperCase().trim();
            if (!s) throw new Error('Invalid empty string');
            var i = 0;
            var line = void 0;
            var lines = void 0;
            // More info about 'unfold' option
            // Go head to http://www.ietf.org/rfc/rfc2445.txt
            if (options.unfold) {
                lines = s.split('\n');
                while (i < lines.length) {
                    // TODO
                    line = lines[i] = lines[i].replace(/\s+$/g, '');
                    if (!line) {
                        lines.splice(i, 1);
                    } else if (i > 0 && line[0] === ' ') {
                        lines[i - 1] += line.slice(1);
                        lines.splice(i, 1);
                    } else {
                        i += 1;
                    }
                }
            } else {
                lines = s.split(/\s/);
            }
            var rrulevals = [];
            var rdatevals = [];
            var exrulevals = [];
            var exdatevals = [];
            var name = void 0;
            var value = void 0;
            var parts = void 0;
            var dtstart = void 0;
            var rset = void 0;
            var j = void 0;
            var k = void 0;
            var datestrs = void 0;
            var datestr = void 0;
            if (!options.forceset && lines.length === 1 && (s.indexOf(':') === -1 || s.indexOf('RRULE:') === 0)) {
                return this._parseRfcRRule(lines[0], {
                    cache: options.cache,
                    dtstart: options.dtstart
                });
            } else {
                for (var _i = 0; _i < lines.length; _i++) {
                    line = lines[_i];
                    if (!line) continue;
                    if (line.indexOf(':') === -1) {
                        name = 'RRULE';
                        value = line;
                    } else {
                        parts = helpers_1.split(line, ':', 1);
                        name = parts[0];
                        value = parts[1];
                    }
                    var parms = name.split(';');
                    if (!parms) throw new Error('empty property name');
                    name = parms[0];
                    parms = parms.slice(1);
                    if (name === 'RRULE') {
                        for (j = 0; j < parms.length; j++) {
                            var parm = parms[j];
                            throw new Error('unsupported RRULE parm: ' + parm);
                        }
                        rrulevals.push(value);
                    } else if (name === 'RDATE') {
                        for (j = 0; j < parms.length; j++) {
                            var _parm = parms[j];
                            if (_parm !== 'VALUE=DATE-TIME' && _parm !== 'VALUE=DATE') {
                                throw new Error('unsupported RDATE parm: ' + _parm);
                            }
                        }
                        rdatevals.push(value);
                    } else if (name === 'EXRULE') {
                        for (j = 0; j < parms.length; j++) {
                            var _parm2 = parms[j];
                            throw new Error('unsupported EXRULE parm: ' + _parm2);
                        }
                        exrulevals.push(value);
                    } else if (name === 'EXDATE') {
                        for (j = 0; j < parms.length; j++) {
                            var _parm3 = parms[j];
                            if (_parm3 !== 'VALUE=DATE-TIME' && _parm3 !== 'VALUE=DATE') {
                                throw new Error('unsupported EXDATE parm: ' + _parm3);
                            }
                        }
                        exdatevals.push(value);
                    } else if (name === 'DTSTART') {
                        dtstart = dateutil_1.default.untilStringToDate(value);
                    } else {
                        throw new Error('unsupported property: ' + name);
                    }
                }
                if (options.forceset || rrulevals.length > 1 || rdatevals.length || exrulevals.length || exdatevals.length) {
                    rset = new rruleset_1.default(!options.cache);
                    for (j = 0; j < rrulevals.length; j++) {
                        rset.rrule(this._parseRfcRRule(rrulevals[j], {
<<<<<<< HEAD
                            // @ts-ignore
                            dtstart: options.dtstart || dtstart,
                            ignoretz: options.ignoretz,
                            tzinfos: options.tzinfos
=======
                            dtstart: options.dtstart || dtstart
>>>>>>> 88b98f36
                        }));
                    }
                    for (j = 0; j < rdatevals.length; j++) {
                        datestrs = rdatevals[j].split(',');
                        for (k = 0; k < datestrs.length; k++) {
                            datestr = datestrs[k];
                            rset.rdate(dateutil_1.default.untilStringToDate(datestr));
                        }
                    }
                    for (j = 0; j < exrulevals.length; j++) {
                        rset.exrule(this._parseRfcRRule(exrulevals[j], {
<<<<<<< HEAD
                            // @ts-ignore
                            dtstart: options.dtstart || dtstart,
                            ignoretz: options.ignoretz,
                            tzinfos: options.tzinfos
=======
                            dtstart: options.dtstart || dtstart
>>>>>>> 88b98f36
                        }));
                    }
                    for (j = 0; j < exdatevals.length; j++) {
                        datestrs = exdatevals[j].split(',');
                        for (k = 0; k < datestrs.length; k++) {
                            datestr = datestrs[k];
                            rset.exdate(dateutil_1.default.untilStringToDate(datestr));
                        }
                    }
                    // @ts-ignore
                    if (options.compatible && options.dtstart) rset.rdate(dtstart);
                    return rset;
                } else {
                    return this._parseRfcRRule(rrulevals[0], {
                        // @ts-ignore
                        dtstart: options.dtstart || dtstart,
                        cache: options.cache
                    });
                }
            }
        }
    }, {
        key: "parse",
        value: function parse(s) {
            var options = arguments.length > 1 && arguments[1] !== undefined ? arguments[1] : {};

            var invalid = [];
            var keys = Object.keys(options);
            var defaultKeys = Object.keys(RRuleStr.DEFAULT_OPTIONS);
            keys.forEach(function (key) {
                if (!helpers_1.contains(defaultKeys, key)) invalid.push(key);
            }, this);
            if (invalid.length) {
                throw new Error('Invalid options: ' + invalid.join(', '));
            }
            // Merge in default options
            defaultKeys.forEach(function (key) {
                if (!helpers_1.contains(keys, key)) options[key] = RRuleStr.DEFAULT_OPTIONS[key];
            });
            return this._parseRfc(s, options);
        }
    }]);

    return RRuleStr;
}();
// tslint:disable-next-line:variable-name


RRuleStr._weekday_map = {
    MO: 0,
    TU: 1,
    WE: 2,
    TH: 3,
    FR: 4,
    SA: 5,
    SU: 6
};
// tslint:disable-next-line:variable-name
RRuleStr._freq_map = {
    YEARLY: rrule_1.default.YEARLY,
    MONTHLY: rrule_1.default.MONTHLY,
    WEEKLY: rrule_1.default.WEEKLY,
    DAILY: rrule_1.default.DAILY,
    HOURLY: rrule_1.default.HOURLY,
    MINUTELY: rrule_1.default.MINUTELY,
    SECONDLY: rrule_1.default.SECONDLY
};
RRuleStr.DEFAULT_OPTIONS = {
    dtstart: null,
    cache: false,
    unfold: false,
    forceset: false,
    compatible: false
};
exports.default = RRuleStr;
//# sourceMappingURL=rrulestr.js.map

/***/ })
/******/ ]);
});
//# sourceMappingURL=rrule.js.map<|MERGE_RESOLUTION|>--- conflicted
+++ resolved
@@ -200,8 +200,8 @@
      * py_date.timetuple()[7]
      */
     dateutil.getYearDay = function (date) {
-        var dateNoTime = new Date(date.getFullYear(), date.getMonth(), date.getDate());
-        return Math.ceil((dateNoTime.valueOf() - new Date(date.getFullYear(), 0, 1).valueOf()) / dateutil.ONE_DAY) + 1;
+        var dateNoTime = new Date(date.getUTCFullYear(), date.getUTCMonth(), date.getUTCDate());
+        return Math.ceil((dateNoTime.valueOf() - new Date(date.getUTCFullYear(), 0, 1).valueOf()) / dateutil.ONE_DAY) + 1;
     };
     dateutil.isLeapYear = function (year) {
         return year % 4 === 0 && year % 100 !== 0 || year % 400 === 0;
@@ -238,14 +238,14 @@
         return new Date(dateutil.ORDINAL_BASE.getTime() + ordinal * dateutil.ONE_DAY);
     };
     dateutil.getMonthDays = function (date) {
-        var month = date.getMonth();
-        return month === 1 && dateutil.isLeapYear(date.getFullYear()) ? 29 : dateutil.MONTH_DAYS[month];
+        var month = date.getUTCMonth();
+        return month === 1 && dateutil.isLeapYear(date.getUTCFullYear()) ? 29 : dateutil.MONTH_DAYS[month];
     };
     /**
      * @return {Number} python-like weekday
      */
     dateutil.getWeekday = function (date) {
-        return dateutil.PY_WEEKDAYS[date.getDay()];
+        return dateutil.PY_WEEKDAYS[date.getUTCDay()];
     };
     /**
      * @see: <http://docs.python.org/library/calendar.html#calendar.monthrange>
@@ -259,7 +259,7 @@
      */
     dateutil.combine = function (date, time) {
         time = time || date;
-        return new Date(date.getFullYear(), date.getMonth(), date.getDate(), time.getHours(), time.getMinutes(), time.getSeconds(), time.getMilliseconds());
+        return new Date(Date.UTC(date.getUTCFullYear(), date.getUTCMonth(), date.getUTCDate(), time.getHours(), time.getMinutes(), time.getSeconds(), time.getMilliseconds()));
     };
     dateutil.clone = function (date) {
         var dolly = new Date(date.getTime());
@@ -530,182 +530,6 @@
     }
 
     _createClass(RRule, [{
-<<<<<<< HEAD
-=======
-        key: "initializeOptions",
-        value: function initializeOptions(options) {
-            var _this = this;
-
-            var invalid = [];
-            var keys = Object.keys(options);
-            var initializedOptions = {};
-            // Shallow copy for options and origOptions and check for invalid
-            keys.forEach(function (key) {
-                initializedOptions[key] = options[key];
-                if (!helpers_1.contains(_this.defaultKeys, key)) invalid.push(key);
-            });
-            if (invalid.length) {
-                throw new Error('Invalid options: ' + invalid.join(', '));
-            }
-            return initializedOptions;
-        }
-    }, {
-        key: "parseOptions",
-        value: function parseOptions(options) {
-            var opts = this.initializeOptions(options);
-            var keys = Object.keys(options);
-            if (!RRule.FREQUENCIES[options.freq] && options.byeaster === null) {
-                throw new Error('Invalid frequency: ' + String(options.freq));
-            }
-            // Merge in default options
-            this.defaultKeys.forEach(function (key) {
-                if (!helpers_1.contains(keys, key)) opts[key] = RRule.DEFAULT_OPTIONS[key];
-            });
-            if (opts.byeaster !== null) opts.freq = RRule.YEARLY;
-            if (!opts.dtstart) opts.dtstart = new Date(new Date().setMilliseconds(0));
-            var millisecondModulo = opts.dtstart.getTime() % 1000;
-            if (opts.wkst === null) {
-                opts.wkst = RRule.MO.weekday;
-            } else if (typeof opts.wkst === 'number') {
-                // cool, just keep it like that
-            } else {
-                opts.wkst = opts.wkst.weekday;
-            }
-            if (opts.bysetpos !== null) {
-                if (typeof opts.bysetpos === 'number') opts.bysetpos = [opts.bysetpos];
-                for (var i = 0; i < opts.bysetpos.length; i++) {
-                    var v = opts.bysetpos[i];
-                    if (v === 0 || !(v >= -366 && v <= 366)) {
-                        throw new Error('bysetpos must be between 1 and 366,' + ' or between -366 and -1');
-                    }
-                }
-            }
-            if (!(Boolean(opts.byweekno) || helpers_1.notEmpty(opts.byweekno) || helpers_1.notEmpty(opts.byyearday) || Boolean(opts.bymonthday) || helpers_1.notEmpty(opts.bymonthday) || opts.byweekday !== null || opts.byeaster !== null)) {
-                switch (opts.freq) {
-                    case RRule.YEARLY:
-                        if (!opts.bymonth) opts.bymonth = opts.dtstart.getUTCMonth() + 1;
-                        opts.bymonthday = opts.dtstart.getUTCDate();
-                        break;
-                    case RRule.MONTHLY:
-                        opts.bymonthday = opts.dtstart.getUTCDate();
-                        break;
-                    case RRule.WEEKLY:
-                        opts.byweekday = [dateutil_1.default.getWeekday(opts.dtstart)];
-                        break;
-                }
-            }
-            // bymonth
-            if (opts.bymonth !== null && !(opts.bymonth instanceof Array)) {
-                opts.bymonth = [opts.bymonth];
-            }
-            // byyearday
-            if (opts.byyearday !== null && !(opts.byyearday instanceof Array)) {
-                opts.byyearday = [opts.byyearday];
-            }
-            // bymonthday
-            if (opts.bymonthday === null) {
-                opts.bymonthday = [];
-                opts.bynmonthday = [];
-            } else if (opts.bymonthday instanceof Array) {
-                var bymonthday = [];
-                var bynmonthday = [];
-                for (var _i = 0; _i < opts.bymonthday.length; _i++) {
-                    var _v = opts.bymonthday[_i];
-                    if (_v > 0) {
-                        bymonthday.push(_v);
-                    } else if (_v < 0) {
-                        bynmonthday.push(_v);
-                    }
-                }
-                opts.bymonthday = bymonthday;
-                opts.bynmonthday = bynmonthday;
-            } else {
-                if (opts.bymonthday < 0) {
-                    opts.bynmonthday = [opts.bymonthday];
-                    opts.bymonthday = [];
-                } else {
-                    opts.bynmonthday = [];
-                    opts.bymonthday = [opts.bymonthday];
-                }
-            }
-            // byweekno
-            if (opts.byweekno !== null && !(opts.byweekno instanceof Array)) {
-                opts.byweekno = [opts.byweekno];
-            }
-            // byweekday / bynweekday
-            if (opts.byweekday === null) {
-                opts.bynweekday = null;
-            } else if (typeof opts.byweekday === 'number') {
-                opts.byweekday = [opts.byweekday];
-                opts.bynweekday = null;
-            } else if (opts.byweekday instanceof weekday_1.default) {
-                if (!opts.byweekday.n || opts.freq > RRule.MONTHLY) {
-                    opts.byweekday = [opts.byweekday.weekday];
-                    opts.bynweekday = null;
-                } else {
-                    opts.bynweekday = [[opts.byweekday.weekday, opts.byweekday.n]];
-                    opts.byweekday = null;
-                }
-            } else {
-                var byweekday = [];
-                var bynweekday = [];
-                for (var _i2 = 0; _i2 < opts.byweekday.length; _i2++) {
-                    var wday = opts.byweekday[_i2];
-                    if (typeof wday === 'number') {
-                        byweekday.push(wday);
-                        continue;
-                    }
-                    var wd = wday;
-                    if (!wd.n || opts.freq > RRule.MONTHLY) {
-                        byweekday.push(wd.weekday);
-                    } else {
-                        bynweekday.push([wd.weekday, wd.n]);
-                    }
-                }
-                opts.byweekday = helpers_1.notEmpty(byweekday) ? byweekday : null;
-                opts.bynweekday = helpers_1.notEmpty(bynweekday) ? bynweekday : null;
-            }
-            // byhour
-            if (opts.byhour === null) {
-                opts.byhour = opts.freq < RRule.HOURLY ? [opts.dtstart.getUTCHours()] : null;
-            } else if (typeof opts.byhour === 'number') {
-                opts.byhour = [opts.byhour];
-            }
-            // byminute
-            if (opts.byminute === null) {
-                opts.byminute = opts.freq < RRule.MINUTELY ? [opts.dtstart.getUTCMinutes()] : null;
-            } else if (typeof opts.byminute === 'number') {
-                opts.byminute = [opts.byminute];
-            }
-            // bysecond
-            if (opts.bysecond === null) {
-                opts.bysecond = opts.freq < RRule.SECONDLY ? [opts.dtstart.getUTCSeconds()] : null;
-            } else if (typeof opts.bysecond === 'number') {
-                opts.bysecond = [opts.bysecond];
-            }
-            if (opts.freq >= RRule.HOURLY) {
-                this.timeset = null;
-            } else {
-                this.timeset = [];
-                for (var _i3 = 0; _i3 < opts.byhour.length; _i3++) {
-                    var hour = opts.byhour[_i3];
-                    for (var j = 0; j < opts.byminute.length; j++) {
-                        var minute = opts.byminute[j];
-                        for (var k = 0; k < opts.bysecond.length; k++) {
-                            var second = opts.bysecond[k];
-                            // python:
-                            // datetime.time(hour, minute, second,
-                            // tzinfo=self._tzinfo))
-                            this.timeset.push(new dateutil_1.default.Time(hour, minute, second, millisecondModulo));
-                        }
-                    }
-                }
-                dateutil_1.default.sort(this.timeset);
-            }
-            return opts;
-        }
-    }, {
->>>>>>> 88b98f36
         key: "all",
 
         /**
@@ -1370,198 +1194,7 @@
 //# sourceMappingURL=index.js.map
 
 /***/ }),
-<<<<<<< HEAD
 /* 5 */
-=======
-/* 3 */
-/***/ (function(module, exports, __webpack_require__) {
-
-"use strict";
-
-
-var _createClass = function () { function defineProperties(target, props) { for (var i = 0; i < props.length; i++) { var descriptor = props[i]; descriptor.enumerable = descriptor.enumerable || false; descriptor.configurable = true; if ("value" in descriptor) descriptor.writable = true; Object.defineProperty(target, descriptor.key, descriptor); } } return function (Constructor, protoProps, staticProps) { if (protoProps) defineProperties(Constructor.prototype, protoProps); if (staticProps) defineProperties(Constructor, staticProps); return Constructor; }; }();
-
-function _classCallCheck(instance, Constructor) { if (!(instance instanceof Constructor)) { throw new TypeError("Cannot call a class as a function"); } }
-
-Object.defineProperty(exports, "__esModule", { value: true });
-/**
- * General date-related utilities.
- * Also handles several incompatibilities between JavaScript and Python
- *
- */
-var dateutil;
-(function (dateutil) {
-    dateutil.MONTH_DAYS = [31, 28, 31, 30, 31, 30, 31, 31, 30, 31, 30, 31];
-    /**
-     * Number of milliseconds of one day
-     */
-    dateutil.ONE_DAY = 1000 * 60 * 60 * 24;
-    /**
-     * @see: <http://docs.python.org/library/datetime.html#datetime.MAXYEAR>
-     */
-    dateutil.MAXYEAR = 9999;
-    /**
-     * Python uses 1-Jan-1 as the base for calculating ordinals but we don't
-     * want to confuse the JS engine with milliseconds > Number.MAX_NUMBER,
-     * therefore we use 1-Jan-1970 instead
-     */
-    dateutil.ORDINAL_BASE = new Date(1970, 0, 1);
-    /**
-     * Python: MO-SU: 0 - 6
-     * JS: SU-SAT 0 - 6
-     */
-    dateutil.PY_WEEKDAYS = [6, 0, 1, 2, 3, 4, 5];
-    /**
-     * py_date.timetuple()[7]
-     */
-    dateutil.getYearDay = function (date) {
-        var dateNoTime = new Date(date.getUTCFullYear(), date.getUTCMonth(), date.getUTCDate());
-        return Math.ceil((dateNoTime.valueOf() - new Date(date.getUTCFullYear(), 0, 1).valueOf()) / dateutil.ONE_DAY) + 1;
-    };
-    dateutil.isLeapYear = function (year) {
-        return year % 4 === 0 && year % 100 !== 0 || year % 400 === 0;
-    };
-    /**
-     * @return {Number} the date's timezone offset in ms
-     */
-    dateutil.tzOffset = function (date) {
-        return date.getTimezoneOffset() * 60 * 1000;
-    };
-    /**
-     * @see: <http://www.mcfedries.com/JavaScript/DaysBetween.asp>
-     */
-    dateutil.daysBetween = function (date1, date2) {
-        // The number of milliseconds in one day
-        // Convert both dates to milliseconds
-        var date1ms = date1.getTime() - dateutil.tzOffset(date1);
-        var date2ms = date2.getTime() - dateutil.tzOffset(date2);
-        // Calculate the difference in milliseconds
-        var differencems = date1ms - date2ms;
-        // Convert back to days and return
-        return Math.round(differencems / dateutil.ONE_DAY);
-    };
-    /**
-     * @see: <http://docs.python.org/library/datetime.html#datetime.date.toordinal>
-     */
-    dateutil.toOrdinal = function (date) {
-        return dateutil.daysBetween(date, dateutil.ORDINAL_BASE);
-    };
-    /**
-     * @see - <http://docs.python.org/library/datetime.html#datetime.date.fromordinal>
-     */
-    dateutil.fromOrdinal = function (ordinal) {
-        return new Date(dateutil.ORDINAL_BASE.getTime() + ordinal * dateutil.ONE_DAY);
-    };
-    dateutil.getMonthDays = function (date) {
-        var month = date.getUTCMonth();
-        return month === 1 && dateutil.isLeapYear(date.getUTCFullYear()) ? 29 : dateutil.MONTH_DAYS[month];
-    };
-    /**
-     * @return {Number} python-like weekday
-     */
-    dateutil.getWeekday = function (date) {
-        return dateutil.PY_WEEKDAYS[date.getUTCDay()];
-    };
-    /**
-     * @see: <http://docs.python.org/library/calendar.html#calendar.monthrange>
-     */
-    dateutil.monthRange = function (year, month) {
-        var date = new Date(year, month, 1);
-        return [dateutil.getWeekday(date), dateutil.getMonthDays(date)];
-    };
-    /**
-     * @see: <http://docs.python.org/library/datetime.html#datetime.datetime.combine>
-     */
-    dateutil.combine = function (date, time) {
-        time = time || date;
-        return new Date(Date.UTC(date.getUTCFullYear(), date.getUTCMonth(), date.getUTCDate(), time.getHours(), time.getMinutes(), time.getSeconds(), time.getMilliseconds()));
-    };
-    dateutil.clone = function (date) {
-        var dolly = new Date(date.getTime());
-        return dolly;
-    };
-    dateutil.cloneDates = function (dates) {
-        var clones = [];
-        for (var i = 0; i < dates.length; i++) {
-            clones.push(dateutil.clone(dates[i]));
-        }
-        return clones;
-    };
-    /**
-     * Sorts an array of Date or dateutil.Time objects
-     */
-    dateutil.sort = function (dates) {
-        dates.sort(function (a, b) {
-            return a.getTime() - b.getTime();
-        });
-    };
-    dateutil.timeToUntilString = function (time) {
-        var comp = void 0;
-        var date = new Date(time);
-        var comps = [date.getUTCFullYear(), date.getUTCMonth() + 1, date.getUTCDate(), 'T', date.getUTCHours(), date.getUTCMinutes(), date.getUTCSeconds(), 'Z'];
-        for (var i = 0; i < comps.length; i++) {
-            comp = comps[i];
-            if (!/[TZ]/.test(comp.toString()) && comp < 10) {
-                comps[i] = '0' + String(comp);
-            }
-        }
-        return comps.join('');
-    };
-    dateutil.untilStringToDate = function (until) {
-        var re = /^(\d{4})(\d{2})(\d{2})(T(\d{2})(\d{2})(\d{2})Z?)?$/;
-        var bits = re.exec(until);
-        if (!bits) throw new Error('Invalid UNTIL value: ' + until);
-        return new Date(Date.UTC(parseInt(bits[1], 10), parseInt(bits[2], 10) - 1, parseInt(bits[3], 10), parseInt(bits[5], 10) || 0, parseInt(bits[6], 10) || 0, parseInt(bits[7], 10) || 0));
-    };
-
-    var Time = function () {
-        function Time(hour, minute, second, millisecond) {
-            _classCallCheck(this, Time);
-
-            this.hour = hour;
-            this.minute = minute;
-            this.second = second;
-            this.millisecond = millisecond || 0;
-        }
-
-        _createClass(Time, [{
-            key: "getHours",
-            value: function getHours() {
-                return this.hour;
-            }
-        }, {
-            key: "getMinutes",
-            value: function getMinutes() {
-                return this.minute;
-            }
-        }, {
-            key: "getSeconds",
-            value: function getSeconds() {
-                return this.second;
-            }
-        }, {
-            key: "getMilliseconds",
-            value: function getMilliseconds() {
-                return this.millisecond;
-            }
-        }, {
-            key: "getTime",
-            value: function getTime() {
-                return (this.hour * 60 * 60 + this.minute * 60 + this.second) * 1000 + this.millisecond;
-            }
-        }]);
-
-        return Time;
-    }();
-
-    dateutil.Time = Time;
-})(dateutil = exports.dateutil || (exports.dateutil = {}));
-exports.default = dateutil;
-//# sourceMappingURL=dateutil.js.map
-
-/***/ }),
-/* 4 */
->>>>>>> 88b98f36
 /***/ (function(module, exports, __webpack_require__) {
 
 "use strict";
@@ -2445,11 +2078,11 @@
     if (!(Boolean(opts.byweekno) || helpers_1.notEmpty(opts.byweekno) || helpers_1.notEmpty(opts.byyearday) || Boolean(opts.bymonthday) || helpers_1.notEmpty(opts.bymonthday) || opts.byweekday !== null || opts.byeaster !== null)) {
         switch (opts.freq) {
             case rrule_1.default.YEARLY:
-                if (!opts.bymonth) opts.bymonth = opts.dtstart.getMonth() + 1;
-                opts.bymonthday = opts.dtstart.getDate();
+                if (!opts.bymonth) opts.bymonth = opts.dtstart.getUTCMonth() + 1;
+                opts.bymonthday = opts.dtstart.getUTCDate();
                 break;
             case rrule_1.default.MONTHLY:
-                opts.bymonthday = opts.dtstart.getDate();
+                opts.bymonthday = opts.dtstart.getUTCDate();
                 break;
             case rrule_1.default.WEEKLY:
                 opts.byweekday = [dateutil_1.default.getWeekday(opts.dtstart)];
@@ -2529,19 +2162,19 @@
     }
     // byhour
     if (helpers_1.isBlank(opts.byhour)) {
-        opts.byhour = opts.freq < rrule_1.default.HOURLY ? [opts.dtstart.getHours()] : null;
+        opts.byhour = opts.freq < rrule_1.default.HOURLY ? [opts.dtstart.getUTCHours()] : null;
     } else if (typeof opts.byhour === 'number') {
         opts.byhour = [opts.byhour];
     }
     // byminute
     if (helpers_1.isBlank(opts.byminute)) {
-        opts.byminute = opts.freq < rrule_1.default.MINUTELY ? [opts.dtstart.getMinutes()] : null;
+        opts.byminute = opts.freq < rrule_1.default.MINUTELY ? [opts.dtstart.getUTCMinutes()] : null;
     } else if (typeof opts.byminute === 'number') {
         opts.byminute = [opts.byminute];
     }
     // bysecond
     if (helpers_1.isBlank(opts.bysecond)) {
-        opts.bysecond = opts.freq < rrule_1.default.SECONDLY ? [opts.dtstart.getSeconds()] : null;
+        opts.bysecond = opts.freq < rrule_1.default.SECONDLY ? [opts.dtstart.getUTCSeconds()] : null;
     } else if (typeof opts.bysecond === 'number') {
         opts.bysecond = [opts.bysecond];
     }
@@ -3823,14 +3456,8 @@
                     rset = new rruleset_1.default(!options.cache);
                     for (j = 0; j < rrulevals.length; j++) {
                         rset.rrule(this._parseRfcRRule(rrulevals[j], {
-<<<<<<< HEAD
                             // @ts-ignore
-                            dtstart: options.dtstart || dtstart,
-                            ignoretz: options.ignoretz,
-                            tzinfos: options.tzinfos
-=======
                             dtstart: options.dtstart || dtstart
->>>>>>> 88b98f36
                         }));
                     }
                     for (j = 0; j < rdatevals.length; j++) {
@@ -3842,14 +3469,8 @@
                     }
                     for (j = 0; j < exrulevals.length; j++) {
                         rset.exrule(this._parseRfcRRule(exrulevals[j], {
-<<<<<<< HEAD
                             // @ts-ignore
-                            dtstart: options.dtstart || dtstart,
-                            ignoretz: options.ignoretz,
-                            tzinfos: options.tzinfos
-=======
                             dtstart: options.dtstart || dtstart
->>>>>>> 88b98f36
                         }));
                     }
                     for (j = 0; j < exdatevals.length; j++) {
